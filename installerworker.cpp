#include "installerworker.h"
#include <QProcess>
#include <QFileInfo>
#include <QStandardPaths>
#include <QThread>
#include <QDir>
#include <QFile>
#include <QTextStream>
#include <QDebug>
#include <QRegularExpression>
#include <QSet>
#include <QChar>
#include <QJsonDocument>
#include <QJsonObject>
#include "Installwizard.h"

// --- Helper to locate parted ---
static QString locatePartedBinary() {
    QString p = QStandardPaths::findExecutable("parted");
    if (!p.isEmpty()) return p;
    const QStringList fallbacks{"/usr/sbin/parted", "/sbin/parted"};
    for (const QString &path : fallbacks)
        if (QFileInfo::exists(path))
            return path;
    return QString();
}

static QString targetStateFilePath()
{
    return QStringLiteral("/tmp/archaid-target.json");
}

static void recordTargetMountState(const QString &rootDev, const QString &espDev)
{
    QJsonObject obj;
    obj.insert(QStringLiteral("root"), rootDev);
    if (!espDev.isEmpty())
        obj.insert(QStringLiteral("esp"), espDev);

    QFile f(targetStateFilePath());
    if (!f.open(QIODevice::WriteOnly | QIODevice::Truncate | QIODevice::Text)) {
        qWarning() << "Failed to persist target mount state:" << f.errorString();
        return;
    }

    const QJsonDocument doc(obj);
    f.write(doc.toJson(QJsonDocument::Compact));
    f.write("\n");
    f.close();
}

// Return child partition kernel names for devPath (e.g. "sdb1", "nvme0n1p2")
static QSet<QString> childPartitionsSet(const QString &devPath)
{
    QString base = devPath.startsWith("/dev/") ? devPath.mid(5) : devPath;
    QSet<QString> out;

    QProcess p;
    p.start("lsblk", QStringList() << "-ln" << "-o" << "NAME,TYPE,PKNAME");
    p.waitForFinished();
    const QStringList rows = QString::fromUtf8(p.readAllStandardOutput())
                                 .split('\n', Qt::SkipEmptyParts);

    for (const QString &r : rows) {
        const QStringList cols = r.split(QRegularExpression("\\s+"),
                                         Qt::SkipEmptyParts);
        if (cols.size() < 3) continue;
        const QString name = cols[0], type = cols[1], pk = cols[2];
        if (type == "part" && pk == base) out.insert(name);
    }
    return out;
}

// Is this partition already VFAT/FAT32? (Used to validate existing ESP)
static bool isPartitionVfat(const QString &partPath)
{
    QProcess p;
    p.start("lsblk", QStringList() << "-no" << "FSTYPE" << partPath);
    p.waitForFinished();
    const QString fstype = QString::fromUtf8(p.readAllStandardOutput()).trimmed().toLower();
    return (fstype == "vfat" || fstype == "fat32" || fstype == "msdos");
}


// Detect exactly one newly created partition by diffing lsblk before/after.
// 'before' is the set of child partition kernel names (e.g., {"sdb1","sdb3"})
// taken before mkpart. Returns full /dev node (e.g., "/dev/sdb4") or empty on ambiguity.
static QString detectNewPartitionNode(const QString &devPath, const QSet<QString> &before)
{
    QSet<QString> after = childPartitionsSet(devPath);
    QSet<QString> diff  = after - before;
    if (diff.size() != 1)
        return QString(); // none or more than one new partition -> ambiguous
    const QString kernelName = *diff.begin();
    return "/dev/" + kernelName;
}

// Build a partition node name for a given base (sda, nvme0n1, mmcblk0) and number.
static QString partitionNodeFor(const QString &baseName, int partNum) {
    // nvme0n1 -> nvme0n1p1 ; mmcblk0 -> mmcblk0p1 ; sda -> sda1
    if (!baseName.isEmpty() && baseName.back().isDigit())
        return "/dev/" + baseName + "p" + QString::number(partNum);
    return "/dev/" + baseName + QString::number(partNum);
}

// Find an existing EFI System Partition (ESP) on this disk. Returns full /dev/… path or empty string.
static QString findExistingEsp(const QString &partedBin, const QString &devPath) {
    // 1) Try lsblk with PARTTYPE/PARTLABEL/FSTYPE (most robust).
    QProcess p;
    p.start("lsblk", QStringList() << "-ln" << "-o" << "NAME,TYPE,PKNAME,PARTTYPE,PARTLABEL,FSTYPE");
    p.waitForFinished();
    const QStringList rows = QString::fromUtf8(p.readAllStandardOutput()).split('\n', Qt::SkipEmptyParts);

    QString base = devPath.startsWith("/dev/") ? devPath.mid(5) : devPath;
    const QString espGuid = "c12a7328-f81f-11d2-ba4b-00a0c93ec93b"; // EFI System Partition

    for (const QString &r : rows) {
        const QStringList cols = r.split(QRegularExpression("\\s+"), Qt::SkipEmptyParts);
        if (cols.size() < 6) continue;
        const QString name     = cols[0]; // e.g. sdb1 or nvme0n1p1
        const QString type     = cols[1]; // "part"
        const QString pk       = cols[2]; // parent kernel name (e.g. sdb)
        const QString parttype = cols[3].toLower();
        const QString label    = cols[4].toLower();
        const QString fstype   = cols[5].toLower();

        if (type == "part" && pk == base) {
            if (parttype == espGuid ||
                label.contains("esp") ||
                label.contains("efi system") ||
                fstype == "vfat" || fstype == "fat32") {
                return "/dev/" + name;
            }
        }
    }

    // 2) Fallback to parted flags.
    QProcess pp;
    pp.start("sudo", QStringList{partedBin, devPath, "-m", "unit", "MiB", "print"});
    pp.waitForFinished();
    const QStringList plines = QString::fromUtf8(pp.readAllStandardOutput()).split('\n', Qt::SkipEmptyParts);
    for (const QString &line : plines) {
        // parted -m lines look like: number:start:end:size:fs:name:flags
        const QStringList cols = line.split(':');
        if (cols.size() >= 7) {
            const QString number = cols[0];
            const QString flags  = cols[6];
            if (!number.isEmpty() && number[0].isDigit() && flags.contains("esp", Qt::CaseInsensitive)) {
                const int n = number.toInt();
                return partitionNodeFor(base, n);
            }
        }
    }

    return QString(); // none found
}

// Find an existing bios_grub partition (GPT BIOS boot partition) on this disk.
// Returns full /dev/… path or empty string if none is present.
static QString findExistingBiosGrub(const QString &partedBin, const QString &devPath)
{
<<<<<<< HEAD
    QProcess process;
    process.start("sudo", QStringList{partedBin, devPath, "-m", "unit", "MiB", "print"});
    process.waitForFinished();

    const QStringList lines = QString(process.readAllStandardOutput()).split('\n', Qt::SkipEmptyParts);
    const QString base = devPath.startsWith("/dev/") ? devPath.mid(5) : devPath;
=======
    QProcess p;
    p.start("sudo", QStringList{partedBin, devPath, "-m", "unit", "MiB", "print"});
    p.waitForFinished();
    const QStringList lines = QString::fromUtf8(p.readAllStandardOutput()).split('\n', Qt::SkipEmptyParts);

    QString base = devPath.startsWith("/dev/") ? devPath.mid(5) : devPath;
>>>>>>> 094b0001

    for (const QString &line : lines) {
        const QStringList cols = line.split(':');
        if (cols.size() < 7)
            continue;

        const QString number = cols.at(0);
<<<<<<< HEAD
        if (number.isEmpty() || !number.at(0).isDigit())
            continue;

        const QString flags = cols.at(6).toLower();
        if (!flags.contains("bios_grub"))
            continue;

        bool ok = false;
        const int partNum = number.toInt(&ok);
        if (!ok)
            continue;

        return partitionNodeFor(base, partNum);
=======
        if (number.isEmpty() || !number[0].isDigit())
            continue;

        const QString flags = cols.at(6).toLower();
        if (flags.contains("bios_grub")) {
            bool ok = false;
            const int idx = number.toInt(&ok);
            if (ok)
                return partitionNodeFor(base, idx);



            return partitionNodeFor(base, number.toInt());
        }
>>>>>>> 094b0001
    }

    return QString();
}

// Return the base kernel name for /dev/sdX or /dev/nvme0n1
static QString baseNameOf(const QString &devPath) {
    return devPath.startsWith("/dev/") ? devPath.mid(5) : devPath;
}

// Determine the base disk for a node (walks /dev/mapper, dm-*, partitions → disk)
static QString resolveBaseDisk(const QString &devOrMapper)
{
    QString cur = devOrMapper;
    if (!cur.startsWith("/dev/"))
        return QString(); // unexpected

    // Walk up PKNAME until TYPE == "disk"
    for (int hop = 0; hop < 6; ++hop) { // depth guard for dm-crypt→lvm→part→disk chains
        QProcess p;
        p.start("lsblk", QStringList() << "-ln" << "-o" << "NAME,TYPE,PKNAME" << cur);
        p.waitForFinished();
        const QString out = QString::fromUtf8(p.readAllStandardOutput()).trimmed();
        if (out.isEmpty()) break;

        const QStringList cols = out.split(QRegularExpression("\\s+"), Qt::SkipEmptyParts);
        if (cols.size() >= 2) {
            const QString name = cols.at(0);
            const QString type = cols.at(1);
            const QString pk   = (cols.size() >= 3 ? cols.at(2) : QString());
            if (type == "disk")
                return "/dev/" + name;
            if (!pk.isEmpty()) {
                cur = "/dev/" + pk;
                continue;
            }
        }
        break;
    }
    return QString();
}

// Where is "/" mounted from? (handles UUID=/LABEL= via blkid)
static QString rootSourceDevice()
{
    QProcess p;
    p.start("findmnt", QStringList() << "-no" << "SOURCE" << "/");
    p.waitForFinished();
    QString src = QString::fromUtf8(p.readAllStandardOutput()).trimmed();

    if (src.isEmpty()) {
        QFile f("/proc/mounts");
        if (f.open(QIODevice::ReadOnly|QIODevice::Text)) {
            while (!f.atEnd()) {
                const QByteArray line = f.readLine();
                const QList<QByteArray> cols = line.split(' ');
                if (cols.size() >= 2 && cols.at(1) == "/") {
                    src = QString::fromUtf8(cols.at(0));
                    break;
                }
            }
        }
    }

    if (!src.startsWith("/dev/") && (src.startsWith("UUID=") || src.startsWith("LABEL="))) {
        QProcess r;
        if (src.startsWith("UUID=")) {
            r.start("blkid", QStringList() << "-U" << src.mid(5));
        } else {
            r.start("blkid", QStringList() << "-L" << src.mid(6));
        }
        r.waitForFinished();
        const QString dev = QString::fromUtf8(r.readAllStandardOutput()).trimmed();
        if (dev.startsWith("/dev/"))
            src = dev;
    }
    return src;
}

// Is devPath ("/dev/sdX", "/dev/nvme0n1", etc.) the disk that backs our running root?
static bool isSystemDisk(const QString &devPath)
{
    const QString rootSrc  = rootSourceDevice();
    if (rootSrc.isEmpty()) return false;

    const QString rootDisk = resolveBaseDisk(rootSrc);
    const QString targetDisk = resolveBaseDisk(devPath);
    if (rootDisk.isEmpty() || targetDisk.isEmpty()) return false;

    return QFileInfo(rootDisk).canonicalFilePath() ==
           QFileInfo(targetDisk).canonicalFilePath();
}

// Safer preflight unmounts: always clean our staging, but never touch host mounts.
static void safePreflightUnmounts(const QString &devPath)
{
    // Always clean our staging
    QProcess::execute("sudo", {"umount", "-Rl", "/mnt/boot/efi"});
    QProcess::execute("sudo", {"umount", "-Rl", "/mnt/boot"});
    QProcess::execute("sudo", {"umount", "-Rl", "/mnt"});

    // If this is the system disk, stop here — do not touch host mounts.
    if (isSystemDisk(devPath)) {
        QProcess::execute("sudo", {"udevadm", "settle"});
        return;
    }

    // For non-system disks, unmount only "external" mountpoints on this disk.
    QProcess p;
    p.start("lsblk", QStringList() << "-ln" << "-o" << "NAME,TYPE,MOUNTPOINT" << devPath);
    p.waitForFinished();
    const QStringList lines = QString::fromUtf8(p.readAllStandardOutput()).split('\n', Qt::SkipEmptyParts);
    for (const QString &line : lines) {
        const QStringList cols = line.split(QRegularExpression("\\s+"));
        if (cols.size() >= 2 && cols[1] == "part") {
            const QString node = "/dev/" + cols[0];
            const QString mp   = (cols.size() >= 3 ? cols[2] : QString());
            if (!mp.isEmpty() && (mp.startsWith("/media/") || mp.startsWith("/run/media/") || mp.startsWith("/mnt/"))) {
                QProcess::execute("sudo", {"umount", "-l", node});
            }
        }
    }
    QProcess::execute("sudo", {"udevadm", "settle"});
}

// Strong device-detach to avoid "resource busy", BUT safe on the system disk.
static void bestEffortDetachDevice(const QString &devPath)
{
    // Always clean our staging points first
    QProcess::execute("sudo", {"umount", "-Rl", "/mnt/boot/efi"});
    QProcess::execute("sudo", {"umount", "-Rl", "/mnt/boot"});
    QProcess::execute("sudo", {"umount", "-Rl", "/mnt"});

    // If the target is the disk that hosts "/", DO NOT try to unmount/kill holders on it.
    if (isSystemDisk(devPath)) {
        qWarning() << "[detach] Target is system disk; skipping device-wide unmounts/kills for" << devPath;
        QProcess::execute("sudo", {"udevadm", "settle"});
        return;
    }

    // Non-system disk: proceed with a thorough detach.
    const QSet<QString> parts = childPartitionsSet(devPath);

    // 1) Ask udisks to unmount anything user-mounted from this disk
    for (const QString &pn : parts)
        QProcess::execute("sudo", {"udisksctl", "unmount", "-b", "/dev/" + pn});

    // 2) Swapoff any swap partitions on this disk
    {
        QProcess psw; psw.start("cat", QStringList() << "/proc/swaps"); psw.waitForFinished();
        const QString swaps = QString::fromUtf8(psw.readAllStandardOutput());
        for (const QString &pn : parts)
            if (swaps.contains("/dev/" + pn))
                QProcess::execute("sudo", {"swapoff", "/dev/" + pn});
    }

    // 3) Close any LUKS mappings whose PKNAME is on this disk
    {
        QProcess pl; pl.start("lsblk", QStringList() << "-ln" << "-o" << "NAME,TYPE,PKNAME");
        pl.waitForFinished();
        const QStringList rows = QString::fromUtf8(pl.readAllStandardOutput()).split('\n', Qt::SkipEmptyParts);
        const QSet<QString> partSet = parts; // fast lookup
        for (const QString &r : rows) {
            const QStringList cols = r.split(QRegularExpression("\\s+"), Qt::SkipEmptyParts);
            if (cols.size() < 3) continue;
            const QString name = cols[0], type = cols[1], pk = cols[2];
            if (type == "crypt" && (partSet.contains(pk))) {
                QProcess::execute("sudo", {"cryptsetup", "close", "/dev/" + name});
            }
        }
    }

    // 4) Deactivate LVM VGs that live on this disk
    {
        QSet<QString> vgs;
        QProcess pl; pl.start("lsblk", QStringList() << "-ln" << "-o" << "NAME,TYPE,PKNAME");
        pl.waitForFinished();
        const QStringList rows = QString::fromUtf8(pl.readAllStandardOutput()).split('\n', Qt::SkipEmptyParts);
        const QSet<QString> partSet = parts;
        for (const QString &r : rows) {
            const QStringList cols = r.split(QRegularExpression("\\s+"), Qt::SkipEmptyParts);
            if (cols.size() < 3) continue;
            const QString name = cols[0], type = cols[1], pk = cols[2];
            if ((type == "lvm" || type == "dm") && partSet.contains(pk)) {
                QProcess g; g.start("lvs", QStringList() << "--noheadings" << "-o" << "vg_name" << ("/dev/" + name));
                g.waitForFinished();
                const QString vg = QString::fromUtf8(g.readAllStandardOutput()).trimmed();
                if (!vg.isEmpty()) vgs.insert(vg);
            }
        }
        for (const QString &vg : vgs)
            QProcess::execute("sudo", {"vgchange", "-an", vg});
    }

    // 5) Kill remaining holders (safe here because we verified it's NOT the system disk)
    {
        QStringList nodes; nodes << devPath;
        for (const QString &pn : parts) nodes << ("/dev/" + pn);
        for (const QString &n : nodes)
            QProcess::execute("sudo", {"fuser", "-km", n}); // kill processes using n
    }

    // 6) Remove any dm holders
    for (const QString &pn : parts) {
        const QString holdersPath = "/sys/class/block/" + pn + "/holders";
        QDir holders(holdersPath);
        if (holders.exists()) {
            for (const QString &h : holders.entryList(QDir::Dirs | QDir::NoDotAndDotDot))
                QProcess::execute("sudo", {"dmsetup", "remove", "-f", h});
        }
    }

    // 7) Reread table & settle; and (best-effort) power-off if removable
    QProcess::execute("sudo", {"blockdev", "--rereadpt", devPath});
    QProcess::execute("sudo", {"partprobe", devPath});
    QProcess::execute("sudo", {"udevadm", "settle"});
    QThread::sleep(1);
    QProcess::execute("sudo", {"udisksctl", "power-off", "-b", devPath}); // best-effort; harmless if non-removable
}

// Parse parted's "MiB" strings which may be decimal (e.g. "1.00MiB").
// Produces safe integer bounds: start = ceil(startMiB), end = floor(endMiB)
// Returns false if parsing failed or range is empty.
static bool parseMiBToBounds(const QString &startStrIn,
                             const QString &endStrIn,
                             long long &startMiB,
                             long long &endMiB)
{
    auto norm = [](QString s) -> QString {
        QString t = s;
        t.remove("MiB", Qt::CaseInsensitive);
        t.replace(',', '.');
        return t.trimmed();
    };

    bool ok1 = false, ok2 = false;
    double s = norm(startStrIn).toDouble(&ok1);
    double e = norm(endStrIn).toDouble(&ok2);
    if (!ok1 || !ok2) return false;

    // Ceil start, floor end so we never exceed exclusive end boundary
    startMiB = static_cast<long long>(std::ceil(s));
    endMiB   = static_cast<long long>(std::floor(e));

    // GPT typically starts usable space at 1MiB; clamp defensively
    if (startMiB < 1) startMiB = 1;

    return startMiB < endMiB;
}


// Extract trailing partition number from a device path.
// Examples:
//   /dev/sda3        -> "3"
//   /dev/nvme0n1p2   -> "2"
//   /dev/mmcblk0p1   -> "1"
// Returns empty QString if no trailing digits are present.
static QString partitionNumberFromPath(const QString &partPath)
{
    // Take last path component (handles /dev/sdb3 or /dev/disk/by-id/... -> ...-part3)
    QString name = partPath.section('/', -1);

    // Find the run of digits at the end
    int i = name.size() - 1;
    while (i >= 0 && name[i].isDigit())
        --i;

    if (i == name.size() - 1) {
        // No trailing digits -> not a partition node
        return QString();
    }
    return name.mid(i + 1);
}



InstallerWorker::InstallerWorker(QObject *parent) : QObject(parent) {}

void InstallerWorker::setDrive(const QString &drive) { selectedDrive = drive; }
void InstallerWorker::setMode(InstallMode m) { mode = m; }
void InstallerWorker::setTargetPartition(const QString &part) { targetPartition = part; }
void InstallerWorker::setEfiInstall(bool efi) { efiInstall = efi; }

void InstallerWorker::wipeDriveAndPartition(QProcess &process, const QString &partedBin, const QString &devPath)
{
    emit logMessage(QString("Preparing drive for %1 wipe (GPT)...").arg(efiInstall ? "EFI" : "BIOS/GRUB"));

    // Detach anything holding the disk
    bestEffortDetachDevice(devPath);

    // Extra safety: wipe signatures; zap any lingering GPT
    QProcess::execute("sudo", {"wipefs", "-a", devPath});
    const QString sgdisk = QStandardPaths::findExecutable("sgdisk");
    if (!sgdisk.isEmpty()) {
        QProcess::execute("sudo", {sgdisk, "--zap-all", "--clear", devPath});
    }

    QProcess::execute("sudo", {"blockdev", "--rereadpt", devPath});
    QProcess::execute("sudo", {"udevadm", "settle"});
    QThread::sleep(1);

    // Create GPT label
    if (QProcess::execute("sudo", {partedBin, devPath, "--script", "mklabel", "gpt"}) != 0) {
        emit errorOccurred("Failed to create GPT partition table.");
        return;
    }
    QProcess::execute("sudo", {"partprobe", devPath});
    QProcess::execute("sudo", {"udevadm", "settle"});
    QThread::sleep(1);

    // Partition layout
    if (efiInstall) {
        // ESP: 1MiB-513MiB, root: 513MiB-end-1
        const QString espStart = "1MiB";
        const QString espEnd   = "513MiB";

        // Determine last MiB by asking parted for disk size
        process.start("sudo", {partedBin, devPath, "-m", "unit", "MiB", "print"});
        process.waitForFinished();
        long long diskEndMiB = 0;
        for (const QString &line : QString::fromUtf8(process.readAllStandardOutput()).split('\n', Qt::SkipEmptyParts)) {
            // disk line example: /dev/sdb:51200MiB:scsi:512:512:gpt:...
            if (line.startsWith(devPath + ":")) {
                const QStringList cols = line.split(':');
                if (cols.size() >= 2) {
                    QString sz = cols[1];
                    sz.remove("MiB");
                    diskEndMiB = sz.toLongLong();
                }
            }
        }
        if (diskEndMiB <= 0) { emit errorOccurred("Could not determine disk size."); return; }
        const QString rootStart = espEnd;
        const QString rootEnd   = QString::number(diskEndMiB - 1) + "MiB";

        if (QProcess::execute("sudo", {partedBin, devPath, "--script", "mkpart", "primary", "fat32", espStart, espEnd}) != 0 ||
            QProcess::execute("sudo", {partedBin, devPath, "--script", "name", "1", "ESP"}) != 0 ||
            QProcess::execute("sudo", {partedBin, devPath, "--script", "set",  "1", "esp", "on"}) != 0) {
            emit errorOccurred("Failed to create/flag ESP.");
            return;
        }
        if (QProcess::execute("sudo", {partedBin, devPath, "--script", "mkpart", "primary", "ext4", rootStart, rootEnd}) != 0) {
            emit errorOccurred("Failed to create root partition.");
            return;
        }

        QProcess::execute("sudo", {"partprobe", devPath});
        QProcess::execute("sudo", {"udevadm", "settle"});
        QThread::sleep(1);

        // Detect devices (assume #1 is ESP, last is root)
        process.start("lsblk", QStringList() << "-ln" << "-o" << "NAME" << devPath);
        process.waitForFinished();
        const QStringList parts = QString::fromUtf8(process.readAllStandardOutput()).split('\n', Qt::SkipEmptyParts);
        if (parts.size() < 2) { emit errorOccurred("Could not detect created partitions."); return; }
        const QString espPart  = "/dev/" + parts.first();
        const QString rootPart = "/dev/" + parts.last();

        // Format + mount
        if (QProcess::execute("sudo", {"mkfs.fat", "-F32", espPart}) != 0) { emit errorOccurred("Failed to format ESP."); return; }
        if (QProcess::execute("sudo", {"mkfs.ext4", "-F", rootPart}) != 0) { emit errorOccurred("Failed to format root."); return; }
        QProcess::execute("sudo", {"e2fsck", "-f", rootPart});

        emit logMessage("Mounting new partitions...");
        QProcess::execute("sudo", {"mount", rootPart, "/mnt"});
        QProcess::execute("sudo", {"mkdir", "-p", "/mnt/boot/efi"});
        QProcess::execute("sudo", {"mount", espPart, "/mnt/boot/efi"});
        recordTargetMountState(rootPart, espPart);
        emit installComplete();
        return;
    } else {
        // BIOS/GRUB on GPT: bios_grub (1 MiB) + root to end-1
        const QString biosStart = "1MiB";
        const QString biosEnd   = "2MiB";

        if (QProcess::execute("sudo", {partedBin, devPath, "--script", "mkpart", "primary", biosStart, biosEnd}) != 0) {
            emit errorOccurred("Failed to create bios_grub partition.");
            return;
        }
        if (QProcess::execute("sudo", {partedBin, devPath, "--script", "set", "1", "bios_grub", "on"}) != 0) {
            emit errorOccurred("Failed to set bios_grub flag.");
            return;
        }

        // Compute disk end and create root
        process.start("sudo", {partedBin, devPath, "-m", "unit", "MiB", "print"});
        process.waitForFinished();
        long long diskEndMiB = 0;
        for (const QString &line : QString::fromUtf8(process.readAllStandardOutput()).split('\n', Qt::SkipEmptyParts)) {
            if (line.startsWith(devPath + ":")) {
                const QStringList cols = line.split(':');
                if (cols.size() >= 2) {
                    QString sz = cols[1]; sz.remove("MiB");
                    diskEndMiB = sz.toLongLong();
                }
            }
        }
        if (diskEndMiB <= 0) { emit errorOccurred("Could not determine disk size."); return; }

        const QString rootStart = "2MiB";
        const QString rootEnd   = QString::number(diskEndMiB - 1) + "MiB";

        if (QProcess::execute("sudo", {partedBin, devPath, "--script", "mkpart", "primary", "ext4", rootStart, rootEnd}) != 0) {
            emit errorOccurred("Failed to create root partition.");
            return;
        }

        QProcess::execute("sudo", {"partprobe", devPath});
        QProcess::execute("sudo", {"udevadm", "settle"});
        QThread::sleep(1);

        // Detect root (assume last)
        process.start("lsblk", QStringList() << "-ln" << "-o" << "NAME" << devPath);
        process.waitForFinished();
        const QStringList parts = QString::fromUtf8(process.readAllStandardOutput()).split('\n', Qt::SkipEmptyParts);
        if (parts.isEmpty()) { emit errorOccurred("Could not detect created root partition."); return; }
        const QString rootPart = "/dev/" + parts.last();

        if (QProcess::execute("sudo", {"mkfs.ext4", "-F", rootPart}) != 0) { emit errorOccurred("Failed to format root."); return; }
        QProcess::execute("sudo", {"e2fsck", "-f", rootPart});

        emit logMessage("Mounting root partition...");
        QProcess::execute("sudo", {"mount", rootPart, "/mnt"});
        recordTargetMountState(rootPart, QString());
        emit installComplete();
        return;
    }
}

bool InstallerWorker::getPartitionGeometry(const QString &targetPartition, const QString &selectedDrive, QString &startMiB, QString &endMiB) {
    QProcess process;
    QString partName = targetPartition;
    if (partName.startsWith("/dev/"))
        partName = partName.mid(5);
    QRegularExpression partNumRe("(\\d+)$");
    QRegularExpressionMatch match = partNumRe.match(partName);
    if (!match.hasMatch()) {
        emit logMessage("DEBUG: Could not extract partition number from " + partName);
        return false;
    }
    QString partNum = match.captured(1);
    emit logMessage(QString("DEBUG: Extracted partition number: %1").arg(partNum));

    process.start("sudo", QStringList() << "parted" << "/dev/" + selectedDrive << "unit" << "MiB" << "print");
    process.waitForFinished();
    QString output = process.readAllStandardOutput();
    emit logMessage(QString("DEBUG: parted output:\n%1").arg(output));

    QRegularExpression partLineRe("^\\s*" + partNum + "\\s+([0-9.]+)MiB\\s+([0-9.]+)MiB", QRegularExpression::MultilineOption);
    QRegularExpressionMatchIterator it = partLineRe.globalMatch(output);

    emit logMessage(QString("DEBUG: parted output:\n%1").arg(output));

    while (it.hasNext()) {
        QRegularExpressionMatch match = it.next();
        QString line = match.captured(0);
        if (line.trimmed().startsWith(partNum)) {
            startMiB = match.captured(1);
            endMiB = match.captured(2);
            emit logMessage(QString("DEBUG: Partition geometry startMiB=%1 endMiB=%2").arg(startMiB, endMiB));
            return true;
        }
    }

    emit logMessage("DEBUG: Could not parse partition geometry for partition number " + partNum);
    return false;
}

void InstallerWorker::recreateFromSelectedPartition(QProcess &process, const QString &partedBin, const QString &devPath)
{
    // Query geometry before deletion
    QString startStr, endStr;
    if (!getPartitionGeometry(targetPartition, selectedDrive, startStr, endStr)) {
        emit errorOccurred("Could not query selected partition geometry (parted).");
        return;
    }
    long long startMiB = 0, endMiB = 0;
    if (!parseMiBToBounds(startStr, endStr, startMiB, endMiB)) {
        emit errorOccurred("Invalid geometry for selected partition.");
        return;
    }
    if (efiInstall) {
        const QString existingEsp = findExistingEsp(partedBin, devPath);
        if (!existingEsp.isEmpty() &&
            QFileInfo(targetPartition).canonicalFilePath() == QFileInfo(existingEsp).canonicalFilePath()) {
            emit errorOccurred("Selected partition is the EFI System Partition. Please choose a different partition for root.");
            return;
        }
    }

    // Unmount and delete selected partition
    QProcess::execute("sudo", {"umount", "-l", targetPartition});
    QString partNum = partitionNumberFromPath(targetPartition);
    if (partNum.isEmpty()) { emit errorOccurred("Could not determine selected partition number."); return; }
    if (QProcess::execute("sudo", {partedBin, devPath, "--script", "rm", partNum}) != 0) {
        emit errorOccurred("Failed to delete selected partition.");
        return;
    }
    QProcess::execute("sudo", {"partprobe", devPath});
    QProcess::execute("sudo", {"udevadm", "settle"});
    QThread::sleep(1);

    QString espPart, rootPart;

    if (efiInstall) {
        const QString existingEsp = findExistingEsp(partedBin, devPath);
        if (!existingEsp.isEmpty()) {
            // Reuse existing ESP; create root in freed region, detect by diff
            const QSet<QString> before = childPartitionsSet(devPath);

            const QString rootStart = QString::number(startMiB) + "MiB";
            const QString rootEnd   = QString::number(endMiB - 1) + "MiB";
            if (QProcess::execute("sudo", {partedBin, devPath, "--script", "mkpart", "primary", "ext4", rootStart, rootEnd}) != 0) {
                emit errorOccurred("Failed to create root (existing partition).");
                return;
            }

            QProcess::execute("sudo", {"partprobe", devPath});
            QProcess::execute("sudo", {"udevadm", "settle"});
            QThread::sleep(1);

            rootPart = detectNewPartitionNode(devPath, before);
            if (rootPart.isEmpty()) { emit errorOccurred("Could not uniquely detect new root partition."); return; }
            espPart  = existingEsp;

            if (QProcess::execute("sudo", {"mkfs.ext4", "-F", rootPart}) != 0) { emit errorOccurred("Failed to format root."); return; }
            QProcess::execute("sudo", {"e2fsck", "-f", rootPart});

            emit logMessage("Mounting root partition...");
            if (QProcess::execute("sudo", {"mount", rootPart, "/mnt"}) != 0) { emit errorOccurred("Failed to mount root at /mnt."); return; }
            QProcess::execute("sudo", {"mkdir", "-p", "/mnt/boot/efi"});
            if (QProcess::execute("sudo", {"mount", espPart, "/mnt/boot/efi"}) != 0) {
                emit errorOccurred("Failed to mount existing ESP at /mnt/boot/efi.");
                return;
            }

            recordTargetMountState(rootPart, espPart);

            emit installComplete();
            return;
        }

        // No ESP -> create ESP then root; detect each by diff
        const QSet<QString> baseline = childPartitionsSet(devPath);

        const QString espStart = QString::number(startMiB) + "MiB";
        const QString espEnd   = QString::number(startMiB + 512) + "MiB";
        if (QProcess::execute("sudo", {partedBin, devPath, "--script", "mkpart", "primary", "fat32", espStart, espEnd}) != 0) {
            emit errorOccurred("Failed to create ESP (existing partition).");
            return;
        }
        QProcess::execute("sudo", {"partprobe", devPath});
        QProcess::execute("sudo", {"udevadm", "settle"});
        QThread::sleep(1);

        espPart = detectNewPartitionNode(devPath, baseline);
        if (espPart.isEmpty()) { emit errorOccurred("Could not uniquely detect new ESP."); return; }

        const QString espNum = partitionNumberFromPath(espPart);
        if (espNum.isEmpty()) { emit errorOccurred("Could not determine ESP partition number."); return; }
        QProcess::execute("sudo", {partedBin, devPath, "--script", "name", espNum, "ESP"});
        QProcess::execute("sudo", {partedBin, devPath, "--script", "set",  espNum, "esp", "on"});

        const QSet<QString> beforeRoot = childPartitionsSet(devPath);
        const QString rootStart = espEnd;
        const QString rootEnd   = QString::number(endMiB - 1) + "MiB";
        if (QProcess::execute("sudo", {partedBin, devPath, "--script", "mkpart", "primary", "ext4", rootStart, rootEnd}) != 0) {
            emit errorOccurred("Failed to create root (existing partition).");
            return;
        }

        QProcess::execute("sudo", {"partprobe", devPath});
        QProcess::execute("sudo", {"udevadm", "settle"});
        QThread::sleep(1);

        rootPart = detectNewPartitionNode(devPath, beforeRoot);
        if (rootPart.isEmpty()) { emit errorOccurred("Could not uniquely detect new root partition."); return; }

        if (QProcess::execute("sudo", {"mkfs.fat", "-F32", espPart}) != 0) { emit errorOccurred("Failed to format ESP."); return; }
        if (QProcess::execute("sudo", {"mkfs.ext4", "-F", rootPart}) != 0) { emit errorOccurred("Failed to format root."); return; }
        QProcess::execute("sudo", {"e2fsck", "-f", rootPart});

        emit logMessage("Mounting root partition...");
        if (QProcess::execute("sudo", {"mount", rootPart, "/mnt"}) != 0) { emit errorOccurred("Failed to mount root at /mnt."); return; }
        QProcess::execute("sudo", {"mkdir", "-p", "/mnt/boot/efi"});
        QProcess::execute("sudo", {"mount", espPart, "/mnt/boot/efi"});

        recordTargetMountState(rootPart, espPart);

        emit installComplete();
        return;

    } else {
<<<<<<< HEAD
        // Legacy/BIOS: ensure a bios_grub slice exists, then recreate root.
        QString rootStartMiBStr = QString::number(startMiB) + "MiB";
        const QString rootEndMiBStr   = QString::number(endMiB - 1) + "MiB";

        const QString existingBios = findExistingBiosGrub(partedBin, devPath);
        if (!existingBios.isEmpty()) {
            emit logMessage(QString("Reusing existing bios_grub partition: %1").arg(existingBios));
        } else {
            const long long biosEndMiB = startMiB + 2; // ~2MiB bios_grub slice
            if (biosEndMiB >= endMiB) {
                emit errorOccurred("Selected partition is too small to host bios_grub and root partitions.");
                return;
            }

            const QString biosStartStr = QString::number(startMiB) + "MiB";
            const QString biosEndStr   = QString::number(biosEndMiB) + "MiB";
            const QSet<QString> beforeBios = childPartitionsSet(devPath);
            if (QProcess::execute("sudo", {partedBin, devPath, "--script", "mkpart", "primary", biosStartStr, biosEndStr}) != 0) {
                emit errorOccurred("Failed to create bios_grub partition.");
                return;
            }
            QProcess::execute("sudo", {"partprobe", devPath});
            QProcess::execute("sudo", {"udevadm", "settle"});
            QThread::sleep(1);

            const QString biosPart = detectNewPartitionNode(devPath, beforeBios);
            if (biosPart.isEmpty()) {
                emit errorOccurred("Could not detect newly created bios_grub partition.");
                return;
            }
            const QString biosNum = partitionNumberFromPath(biosPart);
            if (biosNum.isEmpty()) {
                emit errorOccurred("Could not determine bios_grub partition number.");
                return;
            }
            if (QProcess::execute("sudo", {partedBin, devPath, "--script", "set", biosNum, "bios_grub", "on"}) != 0) {
                emit errorOccurred("Failed to set bios_grub flag.");
                return;
            }
            emit logMessage(QString("Created bios_grub partition: %1").arg(biosPart));

            rootStartMiBStr = QString::number(biosEndMiB) + "MiB";
        }

        const QSet<QString> before = childPartitionsSet(devPath);
        if (QProcess::execute("sudo", {partedBin, devPath, "--script", "mkpart", "primary", "ext4", rootStartMiBStr, rootEndMiBStr}) != 0) {
=======
        const QString existingBios = findExistingBiosGrub(partedBin, devPath);
        if (!existingBios.isEmpty()) {
            emit logMessage(QString("Found existing bios_grub partition: %1").arg(existingBios));

            const QSet<QString> before = childPartitionsSet(devPath);

            const QString rootStart = QString::number(startMiB) + "MiB";
            const QString rootEnd   = QString::number(endMiB - 1) + "MiB";
            if (QProcess::execute("sudo", {partedBin, devPath, "--script", "mkpart", "primary", "ext4", rootStart, rootEnd}) != 0) {
                emit errorOccurred("Failed to create root (existing partition).");
                return;
            }
            QProcess::execute("sudo", {"partprobe", devPath});
            QProcess::execute("sudo", {"udevadm", "settle"});
            QThread::sleep(1);

            const QString rootDev = detectNewPartitionNode(devPath, before);
            if (rootDev.isEmpty()) { emit errorOccurred("Could not uniquely detect new root partition."); return; }

            if (QProcess::execute("sudo", {"mkfs.ext4", "-F", rootDev}) != 0) { emit errorOccurred("Failed to format root."); return; }
            QProcess::execute("sudo", {"e2fsck", "-f", rootDev});



            const QSet<QString> before = childPartitionsSet(devPath);

            const QString rootStart = QString::number(startMiB) + "MiB";
            const QString rootEnd   = QString::number(endMiB - 1) + "MiB";
            if (QProcess::execute("sudo", {partedBin, devPath, "--script", "mkpart", "primary", "ext4", rootStart, rootEnd}) != 0) {
                emit errorOccurred("Failed to create root (existing partition).");
                return;
            }
            QProcess::execute("sudo", {"partprobe", devPath});
            QProcess::execute("sudo", {"udevadm", "settle"});
            QThread::sleep(1);

            const QString rootDev = detectNewPartitionNode(devPath, before);
            if (rootDev.isEmpty()) { emit errorOccurred("Could not uniquely detect new root partition."); return; }

            if (QProcess::execute("sudo", {"mkfs.ext4", "-F", rootDev}) != 0) { emit errorOccurred("Failed to format root."); return; }
            QProcess::execute("sudo", {"e2fsck", "-f", rootDev});

            emit logMessage("Mounting root partition...");
            if (QProcess::execute("sudo", {"mount", rootDev, "/mnt"}) != 0) { emit errorOccurred("Failed to mount root at /mnt."); return; }

            recordTargetMountState(rootDev, QString());

            emit installComplete();
            return;
        }

        // No bios_grub present -> carve one from the freed region before creating root
        const long long biosEndMiB = startMiB + 2; // reserve ~2MiB for bios_grub like the wipe path
        if (biosEndMiB >= endMiB) {
            emit errorOccurred("Selected partition is too small to host bios_grub and root partitions.");
            return;
        }

        const QString biosStart = QString::number(startMiB) + "MiB";
        const QString biosEnd   = QString::number(biosEndMiB) + "MiB";
        const QSet<QString> beforeBios = childPartitionsSet(devPath);
        if (QProcess::execute("sudo", {partedBin, devPath, "--script", "mkpart", "primary", biosStart, biosEnd}) != 0) {
            emit errorOccurred("Failed to create bios_grub partition.");
            return;
        }
        QProcess::execute("sudo", {"partprobe", devPath});
        QProcess::execute("sudo", {"udevadm", "settle"});
        QThread::sleep(1);

        const QString biosPart = detectNewPartitionNode(devPath, beforeBios);
        if (biosPart.isEmpty()) {
            emit errorOccurred("Could not detect newly created bios_grub partition.");
            return;
        }
        const QString biosNum = partitionNumberFromPath(biosPart);
        if (biosNum.isEmpty()) {
            emit errorOccurred("Could not determine bios_grub partition number.");
            return;
        }
        if (QProcess::execute("sudo", {partedBin, devPath, "--script", "set", biosNum, "bios_grub", "on"}) != 0) {
            emit errorOccurred("Failed to flag bios_grub partition.");
            return;
        }
        emit logMessage(QString("Created bios_grub partition: %1").arg(biosPart));


            emit logMessage("Mounting root partition...");
            if (QProcess::execute("sudo", {"mount", rootDev, "/mnt"}) != 0) { emit errorOccurred("Failed to mount root at /mnt."); return; }

            emit installComplete();
            return;
        }


            const QSet<QString> before = childPartitionsSet(devPath);

            const QString rootStart = QString::number(startMiB) + "MiB";
            const QString rootEnd   = QString::number(endMiB - 1) + "MiB";
            if (QProcess::execute("sudo", {partedBin, devPath, "--script", "mkpart", "primary", "ext4", rootStart, rootEnd}) != 0) {
                emit errorOccurred("Failed to create root (existing partition).");
                return;
            }
            QProcess::execute("sudo", {"partprobe", devPath});
            QProcess::execute("sudo", {"udevadm", "settle"});
            QThread::sleep(1);

            const QString rootDev = detectNewPartitionNode(devPath, before);
            if (rootDev.isEmpty()) { emit errorOccurred("Could not uniquely detect new root partition."); return; }

            if (QProcess::execute("sudo", {"mkfs.ext4", "-F", rootDev}) != 0) { emit errorOccurred("Failed to format root."); return; }
            QProcess::execute("sudo", {"e2fsck", "-f", rootDev});

            emit logMessage("Mounting root partition...");
            if (QProcess::execute("sudo", {"mount", rootDev, "/mnt"}) != 0) { emit errorOccurred("Failed to mount root at /mnt."); return; }

            emit installComplete();
            return;
        }



            emit installComplete();
            return;
        }

        // No bios_grub present -> carve one from the freed region before creating root
        const long long biosEndMiB = startMiB + 2; // reserve ~2MiB for bios_grub like the wipe path
        if (biosEndMiB >= endMiB) {
            emit errorOccurred("Selected partition is too small to host bios_grub and root partitions.");
            return;
        }

        const QString biosStart = QString::number(startMiB) + "MiB";
        const QString biosEnd   = QString::number(biosEndMiB) + "MiB";
        const QSet<QString> beforeBios = childPartitionsSet(devPath);
        if (QProcess::execute("sudo", {partedBin, devPath, "--script", "mkpart", "primary", biosStart, biosEnd}) != 0) {
            emit errorOccurred("Failed to create bios_grub partition.");
            return;
        }
        QProcess::execute("sudo", {"partprobe", devPath});
        QProcess::execute("sudo", {"udevadm", "settle"});
        QThread::sleep(1);

        const QString biosPart = detectNewPartitionNode(devPath, beforeBios);
        if (biosPart.isEmpty()) {
            emit errorOccurred("Could not detect newly created bios_grub partition.");
            return;
        }
        const QString biosNum = partitionNumberFromPath(biosPart);
        if (biosNum.isEmpty()) {
            emit errorOccurred("Could not determine bios_grub partition number.");
            return;
        }
        if (QProcess::execute("sudo", {partedBin, devPath, "--script", "set", biosNum, "bios_grub", "on"}) != 0) {
            emit errorOccurred("Failed to flag bios_grub partition.");
            return;
        }
        emit logMessage(QString("Created bios_grub partition: %1").arg(biosPart));

        const long long rootStartMiB = biosEndMiB;
        if (endMiB <= rootStartMiB + 1) {
            emit errorOccurred("Remaining space after bios_grub is insufficient for root partition.");
            return;
        }

        const QString rootStart = QString::number(rootStartMiB) + "MiB";
        const QString rootEnd   = QString::number(endMiB - 1) + "MiB";
        const QSet<QString> beforeRoot = childPartitionsSet(devPath);
        if (QProcess::execute("sudo", {partedBin, devPath, "--script", "mkpart", "primary", "ext4", rootStart, rootEnd}) != 0) {
>>>>>>> 094b0001
            emit errorOccurred("Failed to create root (existing partition).");
            return;
        }
        QProcess::execute("sudo", {"partprobe", devPath});
        QProcess::execute("sudo", {"udevadm", "settle"});
        QThread::sleep(1);

        const QString rootDev = detectNewPartitionNode(devPath, beforeRoot);
        if (rootDev.isEmpty()) {
            emit errorOccurred("Could not uniquely detect new root partition.");
            return;
        }

        if (QProcess::execute("sudo", {"mkfs.ext4", "-F", rootDev}) != 0) {
            emit errorOccurred("Failed to format root.");
            return;
        }
        QProcess::execute("sudo", {"e2fsck", "-f", rootDev});

        emit logMessage("Mounting root partition...");
        if (QProcess::execute("sudo", {"mount", rootDev, "/mnt"}) != 0) {
            emit errorOccurred("Failed to mount root at /mnt.");
            return;
        }

        recordTargetMountState(rootDev, QString());

        emit installComplete();
        return;
    }
}

void InstallerWorker::createFromFreeSpace(QProcess &process, const QString &partedBin, const QString &devPath)
{
    // Helper to format exact "123MiB" tokens (no scientific notation)
    auto miB = [](double v) -> QString {
        const qulonglong iv = static_cast<qulonglong>(v + 0.5); // round
        return QString::number(iv) + "MiB";
    };

    // If UI encoded an explicit extent as "__FREE__:start:end" (MiB)
    double selStartMiB = -1.0, selEndMiB = -1.0;
    if (targetPartition.startsWith("__FREE__:")) {
        const QStringList t = targetPartition.split(':');
        if (t.size() >= 3) {
            selStartMiB = t.at(1).toDouble();
            selEndMiB   = t.at(2).toDouble();
        }
    }

    emit logMessage("Searching for free space…");
    process.start("sudo", {partedBin, devPath, "-m", "unit", "MiB", "print", "free"});
    process.waitForFinished();
    const QString out = process.readAllStandardOutput();
    const QStringList lines = out.split('\n', Qt::SkipEmptyParts);

    QString bestStartStr, bestEndStr;

    if (selStartMiB > 0.0 && selEndMiB > selStartMiB) {
        // Use the user-selected extent verbatim
        bestStartStr = miB(selStartMiB);
        bestEndStr   = miB(selEndMiB);
        emit logMessage(QString("Using selected free extent: %1 → %2").arg(bestStartStr, bestEndStr));
    } else {
        // Parse the largest free region from parted -m print free
        double bestSize = 0.0;
        double bestStart = -1.0, bestEnd = -1.0;

        auto toMiBnum = [](QString s) -> double {
            s.remove(QRegularExpression("[^0-9\\.]"));
            return s.toDouble();
        };

        for (const QString &lRaw : lines) {
            const QString l = lRaw.trimmed();
            if (l.isEmpty()) continue;
            if (l.startsWith("BYT")) continue;
            if (l.startsWith("/dev/")) continue;

            // parted -m free lines include "free" as a field
            const QStringList cols = l.split(':');
            if (cols.size() < 4) continue;

            bool isFree = false;
            for (const QString &c : cols) {
                if (c.compare("free", Qt::CaseInsensitive) == 0) { isFree = true; break; }
            }
            if (!isFree) continue;

            const double s = toMiBnum(cols[1]);
            const double e = toMiBnum(cols[2]);
            const double z = toMiBnum(cols[3]); // size
            if (!(z > bestSize && e > s)) continue;

            bestSize  = z;
            bestStart = s;
            bestEnd   = e;
        }

        if (bestStart < 0.0) { emit errorOccurred("No suitable free space found."); return; }
        bestStartStr = miB(bestStart);
        bestEndStr   = miB(bestEnd);
        emit logMessage(QString("Using largest free extent: %1 → %2").arg(bestStartStr, bestEndStr));
    }

    // Numeric for arithmetic; keep 1MiB tail to avoid end-boundary issues
    auto stripMiB = [](QString s) -> double { s.remove("MiB", Qt::CaseInsensitive); return s.toDouble(); };
    const double startMiB = stripMiB(bestStartStr);
    const double endMiB   = stripMiB(bestEndStr);

    if (endMiB <= startMiB + 10.0) { emit errorOccurred("Selected free space is too small."); return; }

    const QSet<QString> baseline = childPartitionsSet(devPath);

    QString espPart;                 // /dev/… for ESP
    QString rootPart;                // /dev/… for root
    bool createdNewEsp = false;

    if (efiInstall) {
        // 1) Reuse an existing ESP on this disk if present
        const QString existingEsp = findExistingEsp(partedBin, devPath);
        if (!existingEsp.isEmpty()) {
            espPart = existingEsp;
            emit logMessage(QString("Found existing ESP: %1").arg(espPart));

            // Sanity: ensure the existing ESP is VFAT/FAT32; don't reformat it.
            if (!isPartitionVfat(espPart)) {
                emit errorOccurred(QString("Existing ESP (%1) is not FAT32. Refusing to modify it.").arg(espPart));
                return;
            }

            // 2) Create root spanning the free extent
            const QSet<QString> before = childPartitionsSet(devPath);
            const QString rootStart = miB(startMiB);
            const QString rootEnd   = miB(endMiB - 1.0);
            if (QProcess::execute("sudo", {partedBin, devPath, "--script",
                                           "mkpart", "primary", "ext4",
                                           rootStart, rootEnd}) != 0) {
                emit errorOccurred("Failed to create root partition (free space).");
                return;
            }
            QProcess::execute("sudo", {"partprobe", devPath});
            QProcess::execute("sudo", {"udevadm", "settle"});
            QThread::sleep(1);
            rootPart = detectNewPartitionNode(devPath, before);
            if (rootPart.isEmpty()) { emit errorOccurred("Could not uniquely detect new root partition."); return; }
        } else {
            // 1) Create a new 512MiB ESP at the start of the free extent
            const QSet<QString> beforeEsp = childPartitionsSet(devPath);
            const QString espStart = miB(startMiB);
            const QString espEnd   = miB(startMiB + 512.0);

            if (QProcess::execute("sudo", {partedBin, devPath, "--script",
                                           "mkpart", "primary", "fat32",
                                           espStart, espEnd}) != 0) {
                emit errorOccurred("Failed to create ESP (free space).");
                return;
            }
            QProcess::execute("sudo", {"partprobe", devPath});
            QProcess::execute("sudo", {"udevadm", "settle"});
            QThread::sleep(1);
            espPart = detectNewPartitionNode(devPath, beforeEsp);
            if (espPart.isEmpty()) { emit errorOccurred("Could not uniquely detect new ESP."); return; }

            const QString baseName = devPath.startsWith("/dev/") ? devPath.mid(5) : devPath;
            const QString espNum   = partitionNumberFromPath(espPart);
            if (espNum.isEmpty()) { emit errorOccurred("Could not determine ESP partition number."); return; }

            // Name + flag
            QProcess::execute("sudo", {partedBin, devPath, "--script", "name", espNum, "ESP"});
            QProcess::execute("sudo", {partedBin, devPath, "--script", "set",  espNum, "esp", "on"});

            createdNewEsp = true;

            // 2) Create root using the remaining extent
            const QSet<QString> beforeRoot = childPartitionsSet(devPath);
            const QString rootStart = espEnd;
            const QString rootEnd   = miB(endMiB - 1.0);
            if (QProcess::execute("sudo", {partedBin, devPath, "--script",
                                           "mkpart", "primary", "ext4",
                                           rootStart, rootEnd}) != 0) {
                emit errorOccurred("Failed to create root partition (free space).");
                return;
            }
            QProcess::execute("sudo", {"partprobe", devPath});
            QProcess::execute("sudo", {"udevadm", "settle"});
            QThread::sleep(1);
            rootPart = detectNewPartitionNode(devPath, beforeRoot);
            if (rootPart.isEmpty()) { emit errorOccurred("Could not uniquely detect new root partition."); return; }
        }

        // Format/mount:
        if (createdNewEsp) {
            emit logMessage("Formatting new ESP as FAT32…");
            if (QProcess::execute("sudo", {"mkfs.fat", "-F32", espPart}) != 0) {
                emit errorOccurred("Failed to format new ESP.");
                return;
            }
        } else {
            emit logMessage("Reusing existing ESP (will not format) …");
        }

        emit logMessage("Formatting root as ext4…");
        if (QProcess::execute("sudo", {"mkfs.ext4", "-F", rootPart}) != 0) {
            emit errorOccurred("Failed to format root.");
            return;
        }
        QProcess::execute("sudo", {"e2fsck", "-f", rootPart});

        emit logMessage("Mounting partitions…");
        QProcess::execute("sudo", {"mount", rootPart, "/mnt"});
        QProcess::execute("sudo", {"mkdir", "-p", "/mnt/boot/efi"});
        QProcess::execute("sudo", {"mount", espPart, "/mnt/boot/efi"});

        emit installComplete();
        return;
    }

    // BIOS path: single ext4 root in the free extent
    {
        const QSet<QString> before = childPartitionsSet(devPath);
        const QString rootStart = miB(startMiB);
        const QString rootEnd   = miB(endMiB - 1.0);
        if (QProcess::execute("sudo", {partedBin, devPath, "--script",
                                       "mkpart", "primary", "ext4",
                                       rootStart, rootEnd}) != 0) {
            emit errorOccurred("Failed to create root partition (free space).");
            return;
        }
        QProcess::execute("sudo", {"partprobe", devPath});
        QProcess::execute("sudo", {"udevadm", "settle"});
        QThread::sleep(1);

        QString rootPartNew = detectNewPartitionNode(devPath, before);
        if (rootPartNew.isEmpty()) { emit errorOccurred("Could not uniquely detect new root partition."); return; }

        emit logMessage("Formatting root as ext4…");
        if (QProcess::execute("sudo", {"mkfs.ext4", "-F", rootPartNew}) != 0) {
            emit errorOccurred("Failed to format root.");
            return;
        }
        QProcess::execute("sudo", {"e2fsck", "-f", rootPartNew});

        emit logMessage("Mounting root partition…");
        if (QProcess::execute("sudo", {"mount", rootPartNew, "/mnt"}) != 0) {
            emit errorOccurred("Failed to mount root at /mnt.");
            return;
        }

        emit installComplete();
        return;
    }
}

void InstallerWorker::run() {
    qputenv("PATH", QByteArray("/usr/sbin:/usr/bin:/sbin:/bin:") + qgetenv("PATH"));
    QProcess process;
    QString partedBin = locatePartedBinary();
    if (partedBin.isEmpty()) {
        emit errorOccurred("parted not found");
        return;
    }

    QFile::remove(targetStateFilePath());

    QString devPath = QString("/dev/%1").arg(selectedDrive);
    emit logMessage(QString("efiInstall = %1").arg(efiInstall ? "true" : "false"));

    // Unmount everything under /mnt and from the drive
    emit logMessage("Preparing mounts...");
    safePreflightUnmounts(devPath);


    if (mode == InstallMode::WipeDrive) {
        emit logMessage(efiInstall ? "Preparing drive for EFI (GPT + ESP + root)" : "Preparing drive for BIOS/GRUB (GPT + bios_grub + root)");

        // Create GPT label
        if (QProcess::execute("sudo", {partedBin, devPath, "--script", "mklabel", "gpt"}) != 0) {
            emit errorOccurred("Failed to create GPT partition table.");
            return;
        }
        QProcess::execute("sudo", {"partprobe", devPath});
        QProcess::execute("sudo", {"udevadm", "settle"});
        QThread::sleep(1);

        if (efiInstall) {
            // ESP (fat32, 1MiB-513MiB)
            if (QProcess::execute("sudo", {partedBin, devPath, "--script", "mkpart", "primary", "fat32", "1MiB", "513MiB"}) != 0 ||
                QProcess::execute("sudo", {partedBin, devPath, "--script", "name", "1", "ESP"}) != 0 ||
                QProcess::execute("sudo", {partedBin, devPath, "--script", "set", "1", "esp", "on"}) != 0) {
                emit errorOccurred("Failed to create/set ESP partition.");
                return;
            }
            // Root partition
            if (QProcess::execute("sudo", {partedBin, devPath, "--script", "mkpart", "primary", "ext4", "513MiB", "100%"}) != 0) {
                emit errorOccurred("Failed to create root partition.");
                return;
            }
        } else {
            // bios_grub (EF02, 1MiB-3MiB)
            if (QProcess::execute("sudo", {partedBin, devPath, "--script", "mkpart", "primary", "1MiB", "3MiB"}) != 0 ||
                QProcess::execute("sudo", {partedBin, devPath, "--script", "set", "1", "bios_grub", "on"}) != 0) {
                emit errorOccurred("Failed to create/set bios_grub partition.");
                return;
            }
            // Root partition
            if (QProcess::execute("sudo", {partedBin, devPath, "--script", "mkpart", "primary", "ext4", "3MiB", "100%"}) != 0) {
                emit errorOccurred("Failed to create root partition.");
                return;
            }
        }
        QProcess::execute("sudo", {"partprobe", devPath});
        QProcess::execute("sudo", {"udevadm", "settle"});
        QThread::sleep(1);

        // Find partitions: lsblk -ln -o NAME
        process.start("lsblk", QStringList() << "-ln" << "-o" << "NAME" << devPath);
        process.waitForFinished();
        QStringList parts = QString(process.readAllStandardOutput()).split('\n', Qt::SkipEmptyParts);

        QString espPart, rootPart;
        if (efiInstall && parts.size() >= 2) {
            espPart = "/dev/" + parts[parts.size()-2];
            rootPart = "/dev/" + parts.last();
        } else if (!efiInstall && parts.size() >= 2) {
            rootPart = "/dev/" + parts.last();
        } else {
            emit errorOccurred("Could not detect created partitions after wipe.");
            return;
        }

        if (efiInstall) {
            emit logMessage("Formatting ESP as FAT32...");
            if (QProcess::execute("sudo", {"mkfs.fat", "-F32", espPart}) != 0) {
                emit errorOccurred("Failed to format ESP.");
                return;
            }
        }
        emit logMessage("Formatting root as ext4...");
        if (QProcess::execute("sudo", {"mkfs.ext4", "-F", rootPart}) != 0) {
            emit errorOccurred("Failed to format root partition.");
            return;
        }
        QProcess::execute("sudo", {"e2fsck", "-f", rootPart});

        // Mount root and ESP/bios_grub
        emit logMessage("Mounting new partitions...");
        QProcess::execute("sudo", {"mount", rootPart, "/mnt"});
        if (efiInstall) {
            QProcess::execute("sudo", {"mkdir", "-p", "/mnt/boot/efi"});
            QProcess::execute("sudo", {"mount", espPart, "/mnt/boot/efi"});
        }

        recordTargetMountState(rootPart, efiInstall ? espPart : QString());

        emit installComplete();
        return;
    }

    // ----- Use Free Space -----
    if (mode == InstallMode::UseFreeSpace) {
        createFromFreeSpace(process, partedBin, devPath);
        return;
    }

    // ----- Use Existing Partition -----
    if (mode == InstallMode::UsePartition) {
        recreateFromSelectedPartition(process, partedBin, devPath);
        return;
    }
}<|MERGE_RESOLUTION|>--- conflicted
+++ resolved
@@ -159,21 +159,18 @@
 // Returns full /dev/… path or empty string if none is present.
 static QString findExistingBiosGrub(const QString &partedBin, const QString &devPath)
 {
-<<<<<<< HEAD
     QProcess process;
     process.start("sudo", QStringList{partedBin, devPath, "-m", "unit", "MiB", "print"});
     process.waitForFinished();
 
     const QStringList lines = QString(process.readAllStandardOutput()).split('\n', Qt::SkipEmptyParts);
     const QString base = devPath.startsWith("/dev/") ? devPath.mid(5) : devPath;
-=======
     QProcess p;
     p.start("sudo", QStringList{partedBin, devPath, "-m", "unit", "MiB", "print"});
     p.waitForFinished();
     const QStringList lines = QString::fromUtf8(p.readAllStandardOutput()).split('\n', Qt::SkipEmptyParts);
 
     QString base = devPath.startsWith("/dev/") ? devPath.mid(5) : devPath;
->>>>>>> 094b0001
 
     for (const QString &line : lines) {
         const QStringList cols = line.split(':');
@@ -181,7 +178,6 @@
             continue;
 
         const QString number = cols.at(0);
-<<<<<<< HEAD
         if (number.isEmpty() || !number.at(0).isDigit())
             continue;
 
@@ -195,7 +191,7 @@
             continue;
 
         return partitionNodeFor(base, partNum);
-=======
+
         if (number.isEmpty() || !number[0].isDigit())
             continue;
 
@@ -210,7 +206,6 @@
 
             return partitionNodeFor(base, number.toInt());
         }
->>>>>>> 094b0001
     }
 
     return QString();
@@ -804,7 +799,6 @@
         return;
 
     } else {
-<<<<<<< HEAD
         // Legacy/BIOS: ensure a bios_grub slice exists, then recreate root.
         QString rootStartMiBStr = QString::number(startMiB) + "MiB";
         const QString rootEndMiBStr   = QString::number(endMiB - 1) + "MiB";
@@ -851,7 +845,6 @@
 
         const QSet<QString> before = childPartitionsSet(devPath);
         if (QProcess::execute("sudo", {partedBin, devPath, "--script", "mkpart", "primary", "ext4", rootStartMiBStr, rootEndMiBStr}) != 0) {
-=======
         const QString existingBios = findExistingBiosGrub(partedBin, devPath);
         if (!existingBios.isEmpty()) {
             emit logMessage(QString("Found existing bios_grub partition: %1").arg(existingBios));
@@ -1021,7 +1014,6 @@
         const QString rootEnd   = QString::number(endMiB - 1) + "MiB";
         const QSet<QString> beforeRoot = childPartitionsSet(devPath);
         if (QProcess::execute("sudo", {partedBin, devPath, "--script", "mkpart", "primary", "ext4", rootStart, rootEnd}) != 0) {
->>>>>>> 094b0001
             emit errorOccurred("Failed to create root (existing partition).");
             return;
         }
