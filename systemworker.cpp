--- conflicted
+++ resolved
@@ -681,7 +681,6 @@
     runCommand("sudo rm -f /mnt/etc/resolv.conf");
     runCommand("sudo cp /etc/resolv.conf /mnt/etc/resolv.conf");
 
-<<<<<<< HEAD
     runCommand(
         "sudo arch-chroot /mnt bash -lc \"set -e; "
         "for d in /var/cache/pacman /var/cache/pacman/pkg /var/lib/pacman /var/lib/pacman/sync; do "
@@ -690,7 +689,6 @@
         "mkdir -p /var/cache/pacman/pkg /var/lib/pacman/sync; "
         "chown root:root /var/cache/pacman /var/cache/pacman/pkg /var/lib/pacman /var/lib/pacman/sync; "
         "chmod 0755 /var/cache/pacman /var/cache/pacman/pkg /var/lib/pacman /var/lib/pacman/sync;\"");
-=======
     // Ensure pacman cache and database directories are real directories on the
     // target filesystem (the live ISO uses tmpfs-backed symlinks which break
     // pacman's space checks once copied over).
@@ -705,7 +703,6 @@
             "chmod 0755 /var/cache/pacman /var/cache/pacman/pkg /var/lib/pacman /var/lib/pacman/sync;"
             "\""))
         return;
->>>>>>> 9e80b509
 
     if (!QFile::exists("/mnt/usr/bin/pacman")) {
     QString mirrorUrl = customMirrorUrl;
