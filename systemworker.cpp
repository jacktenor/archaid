--- conflicted
+++ resolved
@@ -12,11 +12,8 @@
 #include <QJsonParseError>
 #include <QJsonValue>
 #include <QSet>
-<<<<<<< HEAD
 #include <QFileInfo>
-=======
 #include <QFileInfo
->>>>>>> b2ecc362
 #include <functional>
 #include <utility>
 
@@ -163,8 +160,6 @@
         if (QProcess::execute("sudo", {"mount", recorded.root, "/mnt"}) != 0)
             emit logMessage(QStringLiteral("Failed to mount recorded root partition %1. Falling back to autodetection.")
                                 .arg(recorded.root));
-<<<<<<< HEAD
-=======
     QDir().mkpath("/mnt");
     if (isMountPoint("/mnt")) {
         if (useEfi) {
@@ -199,7 +194,6 @@
     if (devices.isEmpty()) {
         emit errorOccurred(QStringLiteral("No block devices found in lsblk output for %1.").arg(disk));
         return false;
->>>>>>> b2ecc362
     }
 
     struct PartitionInfo {
@@ -277,8 +271,6 @@
         return true;
     };
 
-<<<<<<< HEAD
-=======
     std::function<void(const QJsonObject &)> walk = [&](const QJsonObject &obj) {
         const QString type = obj.value(QStringLiteral("type")).toString();
         const QString name = obj.value(QStringLiteral("name")).toString();
@@ -314,7 +306,6 @@
         return false;
     }
 
->>>>>>> b2ecc362
     auto hasFlag = [](const QString &flags, const QString &needle) {
         return flags.contains(needle, Qt::CaseInsensitive);
     };
@@ -346,8 +337,6 @@
                                     ? rootCandidate.name
                                     : QStringLiteral("/dev/%1").arg(rootCandidate.name);
 
-<<<<<<< HEAD
-=======
 
     const QSet<QString> rootFsTypes = {"ext4", "btrfs", "xfs", "f2fs", "jfs", "reiserfs"};
     PartitionInfo rootCandidate;
@@ -371,7 +360,6 @@
                                 : QStringLiteral("/dev/%1").arg(rootCandidate.name);
 
     if (!isMountPoint("/mnt")) {
->>>>>>> b2ecc362
         emit logMessage(QStringLiteral("Mounting %1 at /mnt…").arg(rootDev));
         if (QProcess::execute("sudo", {"mount", rootDev, "/mnt"}) != 0) {
             emit errorOccurred(QStringLiteral("Failed to mount %1 at /mnt.").arg(rootDev));
@@ -386,10 +374,7 @@
         emit logMessage("Target root is not mounted. Attempting to locate and mount it automatically…");
         if (!mountRootFromPartitions())
             return false;
-<<<<<<< HEAD
-=======
-
->>>>>>> b2ecc362
+
     }
 
     if (!isMountPoint("/mnt")) {
@@ -456,8 +441,6 @@
     if (!mountEspFromPartitions())
         return false;
 
-<<<<<<< HEAD
-=======
         return true;
     }
 
@@ -494,7 +477,6 @@
         return false;
     }
 
->>>>>>> b2ecc362
     if (!isMountPoint("/mnt/boot/efi")) {
         emit errorOccurred("/mnt/boot/efi is not mounted after attempting to attach the EFI System Partition.");
         return false;
@@ -505,13 +487,11 @@
     writeTargetMountState(currentRoot, currentEsp);
     return true;
 }
-<<<<<<< HEAD
-=======
+
 
     return true;
 }
 
->>>>>>> b2ecc362
 void SystemWorker::setParameters(const QString &drv,
                                  const QString &user,
                                  const QString &pass,
@@ -987,8 +967,7 @@
         "chown root:root /var/cache/pacman /var/cache/pacman/pkg /var/lib/pacman /var/lib/pacman/sync; "
         "chmod 0755 /var/cache/pacman /var/cache/pacman/pkg /var/lib/pacman /var/lib/pacman/sync;\"");
 
-<<<<<<< HEAD
-=======
+
     // Ensure pacman cache and database directories are real directories on the
     // target filesystem (the live ISO uses tmpfs-backed symlinks which break
     // pacman's space checks once copied over).
@@ -1004,7 +983,6 @@
             "\""))
         return;
 
->>>>>>> b2ecc362
     if (!QFile::exists("/mnt/usr/bin/pacman")) {
     QString mirrorUrl = customMirrorUrl;
         QString bootstrapUrl;
