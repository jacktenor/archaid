#include "systemworker.h"
#include <QProcess>
#include <QFile>
#include <QDir>
#include <QMap>
#include <QStringList>
#include <QCoreApplication>
#include <QRegularExpression>
#include <QJsonArray>
#include <QJsonDocument>
#include <QJsonObject>
#include <QJsonParseError>
#include <QJsonValue>
#include <QSet>
<<<<<<< HEAD
#include <QFileInfo>
=======
>>>>>>> b9787c41
#include <functional>
#include <utility>

SystemWorker::SystemWorker(QObject *parent) : QObject(parent) {}

static QString targetStateFilePath()
{
    return QStringLiteral("/tmp/archaid-target.json");
}

struct TargetMountState {
    QString root;
    QString esp;
};

static TargetMountState readTargetMountState()
{
    TargetMountState state;
    QFile f(targetStateFilePath());
    if (!f.open(QIODevice::ReadOnly | QIODevice::Text))
        return state;

    const QByteArray raw = f.readAll();
    f.close();

    QJsonParseError err{};
    const QJsonDocument doc = QJsonDocument::fromJson(raw, &err);
    if (err.error != QJsonParseError::NoError || !doc.isObject())
        return state;

    const QJsonObject obj = doc.object();
    state.root = obj.value(QStringLiteral("root")).toString();
    state.esp  = obj.value(QStringLiteral("esp")).toString();
    return state;
}

static void writeTargetMountState(const QString &rootDev, const QString &espDev)
{
    QJsonObject obj;
    obj.insert(QStringLiteral("root"), rootDev);
    if (!espDev.isEmpty())
        obj.insert(QStringLiteral("esp"), espDev);

    QFile f(targetStateFilePath());
    if (!f.open(QIODevice::WriteOnly | QIODevice::Truncate | QIODevice::Text))
        return;

    const QJsonDocument doc(obj);
    f.write(doc.toJson(QJsonDocument::Compact));
    f.write("\n");
    f.close();
}

static QString currentMountSource(const QString &path)
{
    QProcess proc;
    proc.start("findmnt", {"-rn", "-o", "SOURCE", path});
    if (!proc.waitForFinished(-1) || proc.exitCode() != 0)
        return QString();
    return QString::fromUtf8(proc.readAllStandardOutput()).trimmed();
}

static QString canonicalDevice(const QString &dev)
{
    if (dev.isEmpty())
        return QString();
    QFileInfo fi(dev);
    if (fi.exists())
        return fi.canonicalFilePath();
    return dev;
}

// Trim decorations and ensure a canonical /dev/... partition path
static QString normalizePartitionPath(QString any)
{
    // Drop everything after first space or '[' (pretty labels, etc.)
    int cut = any.indexOf(' ');
    if (cut > 0) any = any.left(cut).trimmed();
    int br = any.indexOf('[');
    if (br > 0) any = any.left(br).trimmed();

    // Prepend /dev/ if user gave "sda3", "nvme0n1p5", etc.
    if (!any.startsWith("/dev/") && any.contains(QRegularExpression("^[A-Za-z]")))
        any.prepend("/dev/");

    return any;
}

// Normalizes a partition path to an absolute /dev/* form.
// Accepts "sda3", "/dev/sda3", "nvme0n1p2", etc.
QString SystemWorker::normalizePartitionPath(const QString &in) const
{
    QString s = in.trimmed();
    if (s.isEmpty()) return s;
    if (!s.startsWith("/dev/"))
        s.prepend("/dev/");
    // Nothing else to do here; lsblk/parted already give canonical names.
    return s;
}

bool SystemWorker::isMountPoint(const QString &path)
{
    QProcess proc;
    proc.start("findmnt", {"-rn", path});
    if (!proc.waitForFinished(-1))
        return false;
    return proc.exitCode() == 0;
}

bool SystemWorker::ensureTargetMounts()
{
    const QString disk = drive.startsWith("/dev/") ? drive : QStringLiteral("/dev/%1").arg(drive);
    if (disk.size() <= 5) {
        emit errorOccurred("Invalid target drive specified for installation.");
        return false;
    }

<<<<<<< HEAD
    TargetMountState recorded = readTargetMountState();

    auto ensureDir = [](const QString &path) {
        QDir().mkpath(path);
    };

    auto remountIfMismatch = [&](const QString &mountPoint, const QString &expectedDev) {
        if (expectedDev.isEmpty())
            return;
        if (!isMountPoint(mountPoint))
            return;
        const QString current = currentMountSource(mountPoint);
        if (current.isEmpty())
            return;
        if (canonicalDevice(current) != canonicalDevice(expectedDev)) {
            emit logMessage(QStringLiteral("%1 is mounted from %2 but prepared target is %3. Remounting…")
                                .arg(mountPoint, current, expectedDev));
            QProcess::execute("sudo", {"umount", "-Rl", mountPoint});
        }
    };

    ensureDir("/mnt");
    remountIfMismatch("/mnt", recorded.root);

    if (!isMountPoint("/mnt") && !recorded.root.isEmpty()) {
        emit logMessage(QStringLiteral("Mounting prepared root partition %1 at /mnt…").arg(recorded.root));
        if (QProcess::execute("sudo", {"mount", recorded.root, "/mnt"}) != 0)
            emit logMessage(QStringLiteral("Failed to mount recorded root partition %1. Falling back to autodetection.")
                                .arg(recorded.root));
=======
    QDir().mkpath("/mnt");
    if (isMountPoint("/mnt")) {
        if (useEfi) {
            QDir().mkpath("/mnt/boot/efi");
            if (!isMountPoint("/mnt/boot/efi")) {
                emit logMessage("/mnt already mounted; ensuring ESP is mounted as well…");
            } else {
                return true;
            }
        } else {
            return true;
        }
    } else {
        emit logMessage("Target root is not mounted. Attempting to locate and mount it automatically…");
    }

    QString out;
    if (!runCommandCapture(
            QStringLiteral("lsblk -J -b -o NAME,TYPE,FSTYPE,SIZE,PARTFLAGS,MOUNTPOINT %1").arg(disk),
            &out))
        return false;

    QJsonParseError parseError{};
    const QJsonDocument doc = QJsonDocument::fromJson(out.toUtf8(), &parseError);
    if (parseError.error != QJsonParseError::NoError || !doc.isObject()) {
        emit errorOccurred(QStringLiteral("Failed to parse lsblk output for %1: %2")
                               .arg(disk, parseError.errorString()));
        return false;
    }

    const QJsonArray devices = doc.object().value(QStringLiteral("blockdevices")).toArray();
    if (devices.isEmpty()) {
        emit errorOccurred(QStringLiteral("No block devices found in lsblk output for %1.").arg(disk));
        return false;
>>>>>>> b9787c41
    }

    struct PartitionInfo {
        QString name;
        QString fstype;
        QString flags;
        QString mountpoint;
        qulonglong size = 0;
    };

    QList<PartitionInfo> partitions;
<<<<<<< HEAD
    bool partitionsLoaded = false;

    auto loadPartitions = [&]() -> bool {
        if (partitionsLoaded)
            return true;

        QString out;
        if (!runCommandCapture(
                QStringLiteral("lsblk -J -b -o NAME,TYPE,FSTYPE,SIZE,PARTFLAGS,MOUNTPOINT %1").arg(disk),
                &out))
            return false;

        QJsonParseError parseError{};
        const QJsonDocument doc = QJsonDocument::fromJson(out.toUtf8(), &parseError);
        if (parseError.error != QJsonParseError::NoError || !doc.isObject()) {
            emit errorOccurred(QStringLiteral("Failed to parse lsblk output for %1: %2")
                                   .arg(disk, parseError.errorString()));
            return false;
        }

        const QJsonArray devices = doc.object().value(QStringLiteral("blockdevices")).toArray();
        if (devices.isEmpty()) {
            emit errorOccurred(QStringLiteral("No block devices found in lsblk output for %1.").arg(disk));
            return false;
        }

        partitions.clear();
        std::function<void(const QJsonObject &)> walk = [&](const QJsonObject &obj) {
            const QString type = obj.value(QStringLiteral("type")).toString();
            const QString name = obj.value(QStringLiteral("name")).toString();
            const QString fstype = obj.value(QStringLiteral("fstype")).toString();
            const QString flags = obj.value(QStringLiteral("partflags")).toString();
            const QString mountpoint = obj.value(QStringLiteral("mountpoint")).toString();
            const qulonglong size = obj.value(QStringLiteral("size")).toVariant().toULongLong();

            if (type == QLatin1String("part") && !name.isEmpty()) {
                PartitionInfo p;
                p.name = name;
                p.fstype = fstype;
                p.flags = flags;
                p.mountpoint = mountpoint;
                p.size = size;
                partitions.append(p);
            }

            const QJsonArray children = obj.value(QStringLiteral("children")).toArray();
            for (const QJsonValue &childVal : children) {
                if (childVal.isObject())
                    walk(childVal.toObject());
            }
        };

        for (const QJsonValue &val : devices) {
            if (val.isObject())
                walk(val.toObject());
        }

        if (partitions.isEmpty()) {
            emit errorOccurred(QStringLiteral("No partitions detected on %1.").arg(disk));
            return false;
        }

        partitionsLoaded = true;
        return true;
    };
=======
    std::function<void(const QJsonObject &)> walk = [&](const QJsonObject &obj) {
        const QString type = obj.value(QStringLiteral("type")).toString();
        const QString name = obj.value(QStringLiteral("name")).toString();
        const QString fstype = obj.value(QStringLiteral("fstype")).toString();
        const QString flags = obj.value(QStringLiteral("partflags")).toString();
        const QString mountpoint = obj.value(QStringLiteral("mountpoint")).toString();
        const qulonglong size = obj.value(QStringLiteral("size")).toVariant().toULongLong();

        if (type == QLatin1String("part") && !name.isEmpty()) {
            PartitionInfo p;
            p.name = name;
            p.fstype = fstype;
            p.flags = flags;
            p.mountpoint = mountpoint;
            p.size = size;
            partitions.append(p);
        }

        const QJsonArray children = obj.value(QStringLiteral("children")).toArray();
        for (const QJsonValue &childVal : children) {
            if (childVal.isObject())
                walk(childVal.toObject());
        }
    };

    for (const QJsonValue &val : devices) {
        if (val.isObject())
            walk(val.toObject());
    }

    if (partitions.isEmpty()) {
        emit errorOccurred(QStringLiteral("No partitions detected on %1.").arg(disk));
        return false;
    }
>>>>>>> b9787c41

    auto hasFlag = [](const QString &flags, const QString &needle) {
        return flags.contains(needle, Qt::CaseInsensitive);
    };

<<<<<<< HEAD
    auto mountRootFromPartitions = [&]() -> bool {
        if (isMountPoint("/mnt"))
            return true;
        if (!loadPartitions())
            return false;

        const QSet<QString> rootFsTypes = {"ext4", "btrfs", "xfs", "f2fs", "jfs", "reiserfs"};
        PartitionInfo rootCandidate;
        for (const PartitionInfo &p : std::as_const(partitions)) {
            const QString fs = p.fstype.toLower();
            if (!rootFsTypes.contains(fs))
                continue;
            if (hasFlag(p.flags, QStringLiteral("esp")) || hasFlag(p.flags, QStringLiteral("bios_grub")))
                continue;
            if (rootCandidate.name.isEmpty() || p.size > rootCandidate.size)
                rootCandidate = p;
        }

        if (rootCandidate.name.isEmpty()) {
            emit errorOccurred(QStringLiteral("Unable to determine target root partition on %1.").arg(disk));
            return false;
        }

        const QString rootDev = rootCandidate.name.startsWith("/dev/")
                                    ? rootCandidate.name
                                    : QStringLiteral("/dev/%1").arg(rootCandidate.name);

=======
    const QSet<QString> rootFsTypes = {"ext4", "btrfs", "xfs", "f2fs", "jfs", "reiserfs"};
    PartitionInfo rootCandidate;
    for (const PartitionInfo &p : std::as_const(partitions)) {
        const QString fs = p.fstype.toLower();
        if (!rootFsTypes.contains(fs))
            continue;
        if (hasFlag(p.flags, QStringLiteral("esp")) || hasFlag(p.flags, QStringLiteral("bios_grub")))
            continue;
        if (rootCandidate.name.isEmpty() || p.size > rootCandidate.size)
            rootCandidate = p;
    }

    if (rootCandidate.name.isEmpty()) {
        emit errorOccurred(QStringLiteral("Unable to determine target root partition on %1.").arg(disk));
        return false;
    }

    const QString rootDev = rootCandidate.name.startsWith("/dev/")
                                ? rootCandidate.name
                                : QStringLiteral("/dev/%1").arg(rootCandidate.name);

    if (!isMountPoint("/mnt")) {
>>>>>>> b9787c41
        emit logMessage(QStringLiteral("Mounting %1 at /mnt…").arg(rootDev));
        if (QProcess::execute("sudo", {"mount", rootDev, "/mnt"}) != 0) {
            emit errorOccurred(QStringLiteral("Failed to mount %1 at /mnt.").arg(rootDev));
            return false;
        }
<<<<<<< HEAD

        writeTargetMountState(rootDev, QString());
        return true;
    };

    if (!isMountPoint("/mnt")) {
        emit logMessage("Target root is not mounted. Attempting to locate and mount it automatically…");
        if (!mountRootFromPartitions())
            return false;
=======
>>>>>>> b9787c41
    }

    if (!isMountPoint("/mnt")) {
        emit errorOccurred("/mnt is not a valid mountpoint even after attempting to mount the root partition.");
        return false;
    }

    if (!useEfi) {
<<<<<<< HEAD
        const QString currentRoot = currentMountSource("/mnt");
        if (!currentRoot.isEmpty())
            writeTargetMountState(currentRoot, QString());
        return true;
    }

    ensureDir("/mnt/boot/efi");
    remountIfMismatch("/mnt/boot/efi", recorded.esp);

    if (!isMountPoint("/mnt/boot/efi") && !recorded.esp.isEmpty()) {
        emit logMessage(QStringLiteral("Mounting prepared EFI System Partition %1 at /mnt/boot/efi…").arg(recorded.esp));
        if (QProcess::execute("sudo", {"mount", recorded.esp, "/mnt/boot/efi"}) != 0)
            emit logMessage(QStringLiteral("Failed to mount recorded ESP %1. Falling back to autodetection.").arg(recorded.esp));
    }

    auto mountEspFromPartitions = [&]() -> bool {
        if (isMountPoint("/mnt/boot/efi"))
            return true;
        if (!loadPartitions())
            return false;

        PartitionInfo espCandidate;
        for (const PartitionInfo &p : std::as_const(partitions)) {
            const QString flags = p.flags;
            const QString fs = p.fstype.toLower();
            const bool looksEsp = hasFlag(flags, QStringLiteral("esp")) || fs == "vfat" || fs == "fat32" || fs == "fat";
            if (!looksEsp)
                continue;
            if (espCandidate.name.isEmpty() || hasFlag(flags, QStringLiteral("esp")) || p.size < espCandidate.size) {
                espCandidate = p;
                if (hasFlag(flags, QStringLiteral("esp")))
                    break;
            }
        }

        if (espCandidate.name.isEmpty()) {
            emit errorOccurred(QStringLiteral("EFI installation requested, but no EFI System Partition was found on %1.").arg(disk));
            return false;
        }

        const QString espDev = espCandidate.name.startsWith("/dev/")
                                   ? espCandidate.name
                                   : QStringLiteral("/dev/%1").arg(espCandidate.name);

        emit logMessage(QStringLiteral("Mounting EFI System Partition %1 at /mnt/boot/efi…").arg(espDev));
        if (QProcess::execute("sudo", {"mount", espDev, "/mnt/boot/efi"}) != 0) {
            emit errorOccurred(QStringLiteral("Failed to mount EFI System Partition %1 at /mnt/boot/efi.").arg(espDev));
            return false;
        }

        const QString currentRoot = currentMountSource("/mnt");
        writeTargetMountState(currentRoot, espDev);
        return true;
    };

    if (!mountEspFromPartitions())
        return false;
=======
        return true;
    }

    QDir().mkpath("/mnt/boot/efi");
    if (isMountPoint("/mnt/boot/efi"))
        return true;

    PartitionInfo espCandidate;
    for (const PartitionInfo &p : std::as_const(partitions)) {
        const QString flags = p.flags;
        const QString fs = p.fstype.toLower();
        const bool looksEsp = hasFlag(flags, QStringLiteral("esp")) || fs == "vfat" || fs == "fat32" || fs == "fat";
        if (!looksEsp)
            continue;
        if (espCandidate.name.isEmpty() || hasFlag(flags, QStringLiteral("esp")) || p.size < espCandidate.size) {
            espCandidate = p;
            if (hasFlag(flags, QStringLiteral("esp")))
                break; // prefer explicitly flagged ESPs
        }
    }

    if (espCandidate.name.isEmpty()) {
        emit errorOccurred(QStringLiteral("EFI installation requested, but no EFI System Partition was found on %1.").arg(disk));
        return false;
    }

    const QString espDev = espCandidate.name.startsWith("/dev/")
                               ? espCandidate.name
                               : QStringLiteral("/dev/%1").arg(espCandidate.name);

    emit logMessage(QStringLiteral("Mounting EFI System Partition %1 at /mnt/boot/efi…").arg(espDev));
    if (QProcess::execute("sudo", {"mount", espDev, "/mnt/boot/efi"}) != 0) {
        emit errorOccurred(QStringLiteral("Failed to mount EFI System Partition %1 at /mnt/boot/efi.").arg(espDev));
        return false;
    }
>>>>>>> b9787c41

    if (!isMountPoint("/mnt/boot/efi")) {
        emit errorOccurred("/mnt/boot/efi is not mounted after attempting to attach the EFI System Partition.");
        return false;
    }

<<<<<<< HEAD
    const QString currentRoot = currentMountSource("/mnt");
    const QString currentEsp = currentMountSource("/mnt/boot/efi");
    writeTargetMountState(currentRoot, currentEsp);
    return true;
}
=======
    return true;
}

>>>>>>> b9787c41
void SystemWorker::setParameters(const QString &drv,
                                 const QString &user,
                                 const QString &pass,
                                 const QString &rootPass,
                                 const QString &de,
                                 bool efi) {
    drive = drv;
    username = user;
    password = pass;
    rootPassword = rootPass;
    desktopEnv = de;
    useEfi = efi;
}

bool SystemWorker::installDesktopAndDM()
{
    const QString choice = desktopEnv.trimmed();

    // Handle "no desktop"
    if (choice.isEmpty() ||
        choice.compare("None", Qt::CaseInsensitive) == 0 ||
        choice.compare("No Desktop", Qt::CaseInsensitive) == 0)
    {
        emit logMessage("No desktop selected. Boot target set to multi-user.");
        return runCommand("sudo arch-chroot /mnt systemctl set-default multi-user.target");
    }

    // Essentials per-DE: Xorg, DM, terminal, Firefox, helpers
    QMap<QString, QStringList> desktopPkgs = {
        {"GNOME",      {"xorg", "gnome", "gdm", "gnome-terminal", "firefox",
                   "gvfs", "xdg-utils", "xdg-user-dirs"}},
        {"KDE Plasma", {"xorg", "plasma", "sddm", "konsole", "firefox",
                        "gvfs", "xdg-utils", "xdg-user-dirs"}},
        {"XFCE",       {"xorg", "xfce4", "xfce4-goodies", "lightdm", "lightdm-gtk-greeter",
                  "xfce4-terminal", "firefox", "gvfs", "xdg-utils", "xdg-user-dirs"}},
        // LXQt includes icon theme + file manager + terminal + helpers
        {"LXQt",       {"xorg", "lxqt", "lxqt-qtplugin", "pcmanfm-qt", "qterminal",
                  "papirus-icon-theme", "hicolor-icon-theme",
                  "sddm", "firefox", "gvfs", "xdg-utils", "xdg-user-dirs"}},
        {"Cinnamon",   {"xorg", "cinnamon", "lightdm", "lightdm-gtk-greeter",
                      "gnome-terminal", "nemo", "firefox",
                      "gvfs", "xdg-utils", "xdg-user-dirs"}},
        {"MATE",       {"xorg", "mate", "mate-extra", "lightdm", "lightdm-gtk-greeter",
                  "mate-terminal", "firefox", "gvfs", "xdg-utils", "xdg-user-dirs"}}
        //{"i3",         {"xorg", "i3", "lightdm", "lightdm-gtk-greeter",
          //      "alacritty", "firefox", "gvfs", "xdg-utils", "xdg-user-dirs"}}
    };

    if (!desktopPkgs.contains(choice)) {
        emit errorOccurred(QString("Unknown desktop environment: %1").arg(choice));
        return false;
    }

    // Install packages in chroot
    const QStringList pkgs = desktopPkgs.value(choice);
    const QString pkgCmd =
        QString("sudo arch-chroot /mnt pacman -S --noconfirm --needed %1")
            .arg(pkgs.join(' '));
    if (!runCommand(pkgCmd))
        return false;

    // Enable the display manager
    QString dmService;
    if (choice == "GNOME") dmService = "gdm.service";
    else if (choice == "KDE Plasma" || choice == "LXQt") dmService = "sddm.service";
    else dmService = "lightdm.service";

    if (!runCommand(QString("sudo arch-chroot /mnt systemctl enable %1").arg(dmService)))
        return false;

    // Boot to graphical when a DE is installed
    if (!runCommand("sudo arch-chroot /mnt systemctl set-default graphical.target"))
        return false;

    // Greeter defaults (safe if already present)
    if (dmService == "lightdm.service") {
        runCommand(
            "sudo arch-chroot /mnt bash -c \"mkdir -p /etc/lightdm && "
            "printf '[greeter]\\n"
            "theme-name=Adwaita\\n"
            "icon-theme-name=Adwaita\\n"
            "background=#101010\\n' > /etc/lightdm/lightdm-gtk-greeter.conf\""
            );
    } else if (dmService == "sddm.service") {
        runCommand(
            "sudo arch-chroot /mnt bash -c \"mkdir -p /etc/sddm.conf.d && "
            "printf '[Theme]\\nCurrent=breeze\\n' > /etc/sddm.conf.d/10-theme.conf\""
            );
    }

    // Create user’s standard folders (harmless if they already exist)
    runCommand(QString(
                   "sudo arch-chroot /mnt bash -lc 'su - %1 -c xdg-user-dirs-update || true'"
                   ).arg(username));

    // Auto-apply icon theme for LXQt (robust, no fragile quoting)
    if (choice == "LXQt") {
        if (!applyLxqtIconTheme(username))
            return false;
        emit logMessage("LXQt: icon theme applied for the user.");
    }

    // Cinnamon safety: ensure a terminal exists even if upstream changes
    if (choice == "Cinnamon") {
        runCommand(
            "sudo arch-chroot /mnt bash -lc '"
            "command -v gnome-terminal >/dev/null || pacman -S --noconfirm --needed xterm'"
            );
    }

    if (!neutralizeLoginNoise()) return false;

    emit logMessage(QString("Desktop environment '%1' installed and configured.").arg(choice));
    return true;
}

// Neutralize live-ISO banners so PAM/DM won't show "installation guide" text at login.
bool SystemWorker::neutralizeLoginNoise()
{
    // Minimal issue (TTY prompt text); harmless if not used by the greeter
    if (!runCommand("sudo arch-chroot /mnt bash -lc 'printf \"Arch Linux \\\\r (\\\\l)\\\\n\" > /etc/issue'"))
        return false;

    // Empty MOTD (PAM will find nothing to display)
    if (!runCommand("sudo arch-chroot /mnt bash -lc \"> /etc/motd\""))
        return false;

    // If issue.net exists (rare), clear it as well
    runCommand("sudo arch-chroot /mnt bash -lc '[ -f /etc/issue.net ] && : > /etc/issue.net || true'");

    emit logMessage("Login banner/MOTD neutralized in target.");
    return true;
}

bool SystemWorker::applyLxqtIconTheme(const QString &user)
{
    // 0) Verify the user exists in the chroot and get their home
    QString uhome;
    {
        QString out;
        if (!runCommandCapture(
                QString("sudo arch-chroot /mnt bash -lc 'id -u %1 >/dev/null 2>&1 && getent passwd %1 | cut -d: -f6'")
                    .arg(user),
                &out)) {
            emit errorOccurred(QString("LXQt: user '%1' not found inside the target.").arg(user));
            return false;
        }
        uhome = out.trimmed();
        if (uhome.isEmpty()) {
            emit errorOccurred(QString("LXQt: could not resolve home directory for '%1'.").arg(user));
            return false;
        }
    }

    // 1) Detect an installed icon theme we can apply
    QString picked;
    if (!runCommandCapture(
            "sudo arch-chroot /mnt bash -lc '"
            "for t in Papirus Papirus-Dark Papirus-Light ePapirus ePapirus-Dark Breeze oxygen Adwaita hicolor; do "
            "  [ -d \"/usr/share/icons/$t\" ] && { echo \"$t\"; exit 0; }; "
            "done; exit 1'",
            &picked)) {
        emit errorOccurred("LXQt: no suitable icon theme found under /usr/share/icons.");
        return false;
    }
    picked = picked.trimmed();
    emit logMessage(QString("LXQt: will apply icon theme '%1'.").arg(picked));

    // 2) Write files as root, then chown to the user (no group name required)
    const QString script =
        QString(
            "sudo arch-chroot /mnt bash -lc '"
            "set -e; "
            "UHOME=%1; THEME=%2; "
            "mkdir -p \"$UHOME/.config/lxqt\" \"$UHOME/.config/gtk-3.0\" \"$UHOME/.config/gtk-4.0\"; "
            // lxqt.conf (both sections some versions read)
            "cat > \"$UHOME/.config/lxqt/lxqt.conf\" <<EOF\n"
            "[Appearance]\n"
            "icon_theme=$THEME\n"
            "\n"
            "[General]\n"
            "icon_theme=$THEME\n"
            "EOF\n"
            // GTK 3
            "cat > \"$UHOME/.config/gtk-3.0/settings.ini\" <<EOF\n"
            "[Settings]\n"
            "gtk-icon-theme-name=$THEME\n"
            "gtk-theme-name=Adwaita\n"
            "EOF\n"
            // GTK 4
            "cat > \"$UHOME/.config/gtk-4.0/settings.ini\" <<EOF\n"
            "[Settings]\n"
            "gtk-icon-theme-name=$THEME\n"
            "gtk-theme-name=Adwaita\n"
            "EOF\n"
            // Ownership: use primary group via 'user:' (no explicit group name)
            "chown -R %3: \"$UHOME/.config/lxqt\" \"$UHOME/.config/gtk-3.0\" \"$UHOME/.config/gtk-4.0\"; "
            // Session hint (harmless if already there)
            "echo \"export XDG_CURRENT_DESKTOP=LXQt\" > /etc/profile.d/10-lxqt.sh; "
            "chmod 0644 /etc/profile.d/10-lxqt.sh; "
            // Best effort icon cache refresh
            "gtk-update-icon-cache -f /usr/share/icons/hicolor 2>/dev/null || true; "
            "'"
            ).arg(uhome, picked, user);

    if (!runCommand(script)) {
        emit errorOccurred("LXQt: failed to write user appearance settings (applyCmd).");
        return false;
    }

    return true;
}

// Runs a shell command, captures its stdout into 'output', returns true on success (exit code 0).
bool SystemWorker::runCommandCapture(const QString &command, QString *output)
{
    QProcess process;
    process.start("bash", {"-lc", command});
    if (!process.waitForFinished(-1)) {
        emit errorOccurred(QString("Timeout while running command: %1").arg(command));
        return false;
    }
    const int code = process.exitCode();
    const QString out = QString::fromUtf8(process.readAllStandardOutput());
    const QString err = QString::fromUtf8(process.readAllStandardError());
    if (output) *output = out;
    if (code != 0) {
        emit errorOccurred(QString("Command failed: %1\nExit code: %2\nError: %3")
                               .arg(command).arg(code).arg(err.trimmed()));
        return false;
    }
    return true;
}

bool SystemWorker::runCommand(const QString &cmd) {
    // Stream stdout/stderr in real-time to avoid "big dump at the end".
    QProcess proc;

    // Keep stderr interleaved with stdout, so logs are chronological.
    proc.setProcessChannelMode(QProcess::MergedChannels);

    // Use stdbuf to force line buffering (-oL = stdout, -eL = stderr).
    // We go through /bin/sh -lc to handle quotes and let PATH resolve stdbuf.
    const QString wrapped = QString("stdbuf -oL -eL %1").arg(cmd);
    emit logMessage(QString("→ %1").arg(cmd));
    proc.start("/bin/sh", {"-lc", wrapped});

    if (!proc.waitForStarted()) {
        emit errorOccurred(QString("Failed to start: %1").arg(cmd));
        return false;
    }

    QByteArray acc;  // line accumulator
    auto flushLines = [&]() {
        int nl;
        while ((nl = acc.indexOf('\n')) >= 0) {
            const QByteArray line = acc.left(nl);
            acc.remove(0, nl + 1);
            if (!line.trimmed().isEmpty())
                emit logMessage(QString::fromUtf8(line));
        }
    };

    // Read as data arrives
    while (proc.state() != QProcess::NotRunning) {
        if (proc.waitForReadyRead(200)) {
            acc.append(proc.readAll());
            flushLines();
        } else {
            // keep UI responsive
            QCoreApplication::processEvents(QEventLoop::AllEvents, 50);
        }
    }

    // Flush any trailing partial line
    acc.append(proc.readAll());
    if (!acc.isEmpty()) {
        const QString tail = QString::fromUtf8(acc).trimmed();
        if (!tail.isEmpty()) emit logMessage(tail);
    }

    const int code = proc.exitCode();
    if (code != 0) {
        const QString err = QString::fromUtf8(proc.readAllStandardError()).trimmed();
        emit errorOccurred(err.isEmpty()
                               ? QString("Command failed (exit %1): %2").arg(code).arg(cmd)
                               : QString("Command failed (exit %1): %2\n%3").arg(code).arg(cmd, err));
        return false;
    }
    return true;
}

// Ensure whatever the UI passes (pretty text or real path) becomes a canonical /dev/... path
void SystemWorker::setTargetPartition(const QString &sel)
{
    m_targetPartition = normalizePartitionPath(sel);
    emit logMessage(QString("Target partition set to %1").arg(m_targetPartition));
}

QString SystemWorker::targetPartitionPath()
{
    return m_targetPartition;
}
bool SystemWorker::hasTargetPartition()
{
    return !m_targetPartition.isEmpty();
}

bool SystemWorker::installGrubRobust(const QString &targetDisk, bool efiInstall)
{
    // targetDisk example: "/dev/sda" or "/dev/nvme0n1"
    QString disk = targetDisk;
    if (!disk.startsWith("/dev/")) disk = "/dev/" + disk;

    if (efiInstall) {
        emit logMessage("Installing GRUB for UEFI…");

        // Make sure ESP is mounted at /mnt/boot/efi
        if (!runCommand("sudo arch-chroot /mnt bash -lc 'mkdir -p /boot/efi'"))
            return false;

        // If /mnt/boot/efi is empty, try to auto-mount an ESP by PARTUUID/label/flag
        // (Safe no-ops if already mounted)
        runCommand(
            "bash -lc '"
            "if ! mountpoint -q /mnt/boot/efi; then "
            "  ESP=$(lsblk -rpno NAME,PARTTYPE,PARTLABEL,PARTFLAGS " + disk +
            R"( | awk '/c12a7328-f81f-11d2-ba4b-00a0c93ec93b|esp|boot/ {print $1; exit}'); )"
            "  if [ -n \"$ESP\" ]; then sudo mount \"$ESP\" /mnt/boot/efi; fi; "
            "fi'");

        // Install GRUB to the ESP with a named boot entry
        if (!runCommand(
                "sudo arch-chroot /mnt bash -lc "
                "'grub-install --target=x86_64-efi "
                "--efi-directory=/boot/efi "
                "--bootloader-id=Arch "
                "--recheck'"))
        {
            emit logMessage("grub-install (NVRAM entry) failed — falling back to removable path…");

            // Fallback: write the removable bootloader (no NVRAM needed)
            if (!runCommand(
                    "sudo arch-chroot /mnt bash -lc "
                    "'grub-install --target=x86_64-efi "
                    "--efi-directory=/boot/efi "
                    "--removable --recheck'"))
                return false;
        }

        // Optional: make sure the EFI/BOOT fallback exists even when the first call succeeded
        runCommand(
            "sudo arch-chroot /mnt bash -lc "
            "'if [ ! -e /boot/efi/EFI/BOOT/BOOTX64.EFI ]; then "
            "   mkdir -p /boot/efi/EFI/BOOT && "
            "   cp -f /boot/efi/EFI/Arch/grubx64.efi /boot/efi/EFI/BOOT/BOOTX64.EFI || true; "
            "fi'");

        // Generate GRUB config now; os-prober step can still add more later
        if (!runCommand("sudo arch-chroot /mnt bash -lc 'grub-mkconfig -o /boot/grub/grub.cfg'"))
            return false;

        // Try to ensure an NVRAM entry exists; not fatal if efibootmgr can’t write
        runCommand("sudo arch-chroot /mnt bash -lc 'efibootmgr -v || true'");

        emit logMessage("UEFI GRUB installation completed.");
        return true;
    } else {
        emit logMessage("Installing GRUB for legacy BIOS (MBR)…");

        // IMPORTANT: install to the DISK, not a partition
        if (!runCommand("sudo arch-chroot /mnt bash -lc 'grub-install --target=i386-pc --recheck " + disk + "'"))
            return false;

        if (!runCommand("sudo arch-chroot /mnt bash -lc 'grub-mkconfig -o /boot/grub/grub.cfg'"))
            return false;

        emit logMessage("BIOS GRUB installation completed.");
        return true;
    }
}

bool SystemWorker::generateGrubWithOsProber()
{
    emit logMessage("Enabling os-prober for GRUB…");

    // Make sure os-prober is installed (idempotent)
    if (!runCommand("sudo arch-chroot /mnt pacman -Sy --noconfirm os-prober dialog networkmanager ntfs-3g --needed"))
        return false;

    // Ensure GRUB uses os-prober: set or replace the line in /etc/default/grub
    if (!runCommand(
            "sudo arch-chroot /mnt bash -c "
            "\"if grep -q '^GRUB_DISABLE_OS_PROBER=' /etc/default/grub; then "
            "sed -i 's/^GRUB_DISABLE_OS_PROBER=.*/GRUB_DISABLE_OS_PROBER=false/' /etc/default/grub; "
            "else "
            "echo 'GRUB_DISABLE_OS_PROBER=false' >> /etc/default/grub; "
            "fi\""
            )) return false;

    // Make sure the prober script is executable if it exists
    if (!runCommand("sudo arch-chroot /mnt bash -c 'if [ -f /etc/grub.d/30_os-prober ]; then chmod +x /etc/grub.d/30_os-prober; fi'"))
        return false;

    // Run os-prober (don't fail if it returns 1 when nothing is found)
    if (!runCommand("sudo arch-chroot /mnt bash -c 'os-prober || true'"))
        return false;

    // Generate GRUB config (use update-grub if available, else grub-mkconfig)
    if (!runCommand(
            "sudo arch-chroot /mnt bash -c "
            "'if command -v update-grub >/dev/null 2>&1; then "
            "update-grub; "
            "else "
            "grub-mkconfig -o /boot/grub/grub.cfg; "
            "fi'"
            )) return false;

    emit logMessage("GRUB menu generated with os-prober results.");
    return true;
}

void SystemWorker::run() {
    emit logMessage("\xF0\x9F\x9A\x80 Starting system installation...");

    if (!ensureTargetMounts())
        return;

    QString isoPath = "/mnt/archlinux.iso";
    if (!QFile::exists(isoPath)) {
        QString tmpIso = QDir::tempPath() + "/archlinux.iso";
        if (QFile::exists(tmpIso)) {
            if (!runCommand(QString("sudo cp %1 %2").arg(tmpIso, isoPath)))
                return;
        } else {
            emit errorOccurred("Arch Linux ISO not found");
            return;
        }
    }

    QDir().mkdir("/mnt/archiso");
    QDir().mkdir("/mnt/rootfs");

    if (!runCommand(QString("sudo mount -o loop %1 /mnt/archiso").arg(isoPath)))
        return;

    QString squashfsPath = "/mnt/archiso/arch/x86_64/airootfs.sfs";
    if (!runCommand(QString("sudo unsquashfs -f -d /mnt %1").arg(squashfsPath)))
        return;

    emit logMessage("ISO mounted and rootfs extracted");
    runCommand("sudo umount -Rfl /mnt/archiso");

    runCommand("sudo rm -f /mnt/etc/resolv.conf");
    runCommand("sudo cp /etc/resolv.conf /mnt/etc/resolv.conf");

    runCommand(
        "sudo arch-chroot /mnt bash -lc \"set -e; "
        "for d in /var/cache/pacman /var/cache/pacman/pkg /var/lib/pacman /var/lib/pacman/sync; do "
        "  if [ -L \\\"$d\\\" ] || { [ -e \\\"$d\\\" ] && [ ! -d \\\"$d\\\" ]; }; then rm -rf \\\"$d\\\"; fi; "
        "done; "
        "mkdir -p /var/cache/pacman/pkg /var/lib/pacman/sync; "
        "chown root:root /var/cache/pacman /var/cache/pacman/pkg /var/lib/pacman /var/lib/pacman/sync; "
        "chmod 0755 /var/cache/pacman /var/cache/pacman/pkg /var/lib/pacman /var/lib/pacman/sync;\"");
<<<<<<< HEAD
=======
    // Ensure pacman cache and database directories are real directories on the
    // target filesystem (the live ISO uses tmpfs-backed symlinks which break
    // pacman's space checks once copied over).
    if (!runCommand(
            "sudo arch-chroot /mnt bash -lc \""
            "set -e;"
            "for d in /var/cache/pacman /var/cache/pacman/pkg /var/lib/pacman /var/lib/pacman/sync; do "
            "  if [ -L \\\"$d\\\" ] || { [ -e \\\"$d\\\" ] && [ ! -d \\\"$d\\\" ]; }; then rm -rf \\\"$d\\\"; fi; "
            "done;"
            "mkdir -p /var/cache/pacman/pkg /var/lib/pacman/sync;"
            "chown root:root /var/cache/pacman /var/cache/pacman/pkg /var/lib/pacman /var/lib/pacman/sync;"
            "chmod 0755 /var/cache/pacman /var/cache/pacman/pkg /var/lib/pacman /var/lib/pacman/sync;"
            "\""))
        return;
>>>>>>> b9787c41

    if (!QFile::exists("/mnt/usr/bin/pacman")) {
    QString mirrorUrl = customMirrorUrl;
        QString bootstrapUrl;

        if (!mirrorUrl.isEmpty()) {
            if (!mirrorUrl.endsWith("/"))
                mirrorUrl += "/";
            bootstrapUrl = mirrorUrl + "iso/latest/archlinux-bootstrap-x86_64.tar.gz";
        } else {
            bootstrapUrl = "https://mirrors.edge.kernel.org/archlinux/iso/latest/archlinux-bootstrap-x86_64.tar.gz";
        }

        qDebug() << "Using Arch bootstrap URL:" << bootstrapUrl;

        if (!runCommand(QString("sudo wget -O /tmp/arch-bootstrap.tar.gz %1").arg(bootstrapUrl)))
            return;
        if (!runCommand("sudo tar -xzf /tmp/arch-bootstrap.tar.gz -C /mnt --strip-components=1"))
            return;
    }

    runCommand("sudo arch-chroot /mnt pacman-key --init");
    runCommand("sudo arch-chroot /mnt pacman-key --populate archlinux");
    runCommand("sudo arch-chroot /mnt pacman -Sy --noconfirm archlinux-keyring");

    // Remove leftover firmware files from the live ISO to avoid conflicts
    runCommand("sudo rm -rf /mnt/usr/lib/firmware/nvidia");

    emit logMessage("Installing base, linux, linux-firmware…");
    // Reinstall the kernel even if the ISO's rootfs already contains the
    // package so /boot/vmlinuz-linux is ensured to exist
    if (!runCommand("sudo arch-chroot /mnt pacman -Sy --noconfirm --needed base linux linux-firmware"))
        return;

    // Ensure mkinitcpio presets do not reference the live ISO configuration
    QString presetContent =
        "# mkinitcpio preset file for the 'linux' package\n"
        "ALL_config=\"/etc/mkinitcpio.conf\"\n"
        "ALL_kver=\"/boot/vmlinuz-linux\"\n"
        "\n"
        "PRESETS=(\n"
        "  default\n"
        "  fallback\n"
        ")\n"
        "\n"
        "default_image=\"/boot/initramfs-linux.img\"\n"
        "fallback_image=\"/boot/initramfs-linux-fallback.img\"\n"
        "fallback_options=\"-S autodetect\"\n";
    QFile presetFile("/tmp/linux.preset");
    if (presetFile.open(QIODevice::WriteOnly | QIODevice::Text)) {
        presetFile.write(presetContent.toUtf8());
        presetFile.close();
    }
    runCommand("sudo cp /tmp/linux.preset /mnt/etc/mkinitcpio.d/linux.preset");

    runCommand("sudo arch-chroot /mnt systemctl enable systemd-timesyncd.service");
    runCommand("sudo arch-chroot /mnt rm -f /etc/mkinitcpio.conf.d/archiso.conf");
    runCommand("sudo arch-chroot /mnt sed -i 's/archiso[^ ]* *//g' /etc/mkinitcpio.conf");
    runCommand("sudo arch-chroot /mnt rm -f /boot/initramfs-linux*");
    runCommand("sudo arch-chroot /mnt mkinitcpio -P");

    runCommand("sudo arch-chroot /mnt bash -c 'echo archlinux > /etc/hostname'");
    runCommand("sudo arch-chroot /mnt sed -i 's/^#en_US.UTF-8/en_US.UTF-8/' /etc/locale.gen");
    runCommand("sudo arch-chroot /mnt locale-gen");
    runCommand("sudo arch-chroot /mnt bash -c 'echo LANG=en_US.UTF-8 > /etc/locale.conf'");
    runCommand("sudo arch-chroot /mnt ln -sf /usr/share/zoneinfo/UTC /etc/localtime");
    runCommand("sudo arch-chroot /mnt hwclock --systohc");
    runCommand("sudo arch-chroot /mnt mkdir -p /boot/grub");

    emit logMessage("Installing GRUB…");
    if (!runCommand("sudo arch-chroot /mnt pacman -Sy --noconfirm grub os-prober networkmanager dialog --needed"))
        return;

    emit logMessage("Enabling NetworkManager to start at boot…");
    if (!runCommand("sudo arch-chroot /mnt systemctl enable NetworkManager.service"))
    return;

    runCommand("sudo arch-chroot /mnt sed -i '/2025-05-01-10-09-37-00/d' /etc/default/grub");
    runCommand("sudo arch-chroot /mnt bash -c \"echo 'GRUB_DISABLE_LINUX_UUID=false' >> /etc/default/grub\"");

    QString grubCmd;
    if (useEfi) {
        grubCmd = "sudo arch-chroot /mnt grub-install --target=x86_64-efi --efi-directory=/boot/efi --bootloader-id=GRUB";
    } else {
        grubCmd = QString("sudo arch-chroot /mnt grub-install --target=i386-pc /dev/%1").arg(drive);
    }

    emit logMessage(grubCmd);

        if (!runCommand(grubCmd))
        return;

    if (!generateGrubWithOsProber())
        return;
    if (!runCommand("sudo arch-chroot /mnt pacman -Syu --noconfirm"))
        return;
    emit logMessage("System packages updated");

    emit logMessage("Adding user and configuring system.");
    emit logMessage("This will take a few…");
    runCommand(QString("sudo arch-chroot /mnt useradd -m -G wheel %1").arg(username));
    runCommand(QString("sudo arch-chroot /mnt bash -c \"echo '%1:%2' | chpasswd\"" ).arg(username, password));
    runCommand(QString("sudo arch-chroot /mnt bash -c \"echo 'root:%1' | chpasswd\"" ).arg(rootPassword));
    runCommand("sudo arch-chroot /mnt sed -i 's/^# %wheel ALL=(ALL:ALL) ALL/%wheel ALL=(ALL:ALL) ALL/' /etc/sudoers");

    if (!installDesktopAndDM()) return;

    runCommand("sudo arch-chroot /mnt bash -c 'rm -f /etc/fstab'");
    runCommand("sudo bash -c 'genfstab -U /mnt > /mnt/etc/fstab'");
    runCommand("sudo bash -c \"awk '!/^#|^$/{print; exit} 1' /mnt/etc/fstab > /mnt/etc/fstab.clean && mv /mnt/etc/fstab.clean /mnt/etc/fstab\"");

    emit logMessage("\xE2\x9C\x85 All tasks completed");
    emit finished();
}
<|MERGE_RESOLUTION|>--- conflicted
+++ resolved
@@ -12,10 +12,7 @@
 #include <QJsonParseError>
 #include <QJsonValue>
 #include <QSet>
-<<<<<<< HEAD
-#include <QFileInfo>
-=======
->>>>>>> b9787c41
+#include <QFileInfo
 #include <functional>
 #include <utility>
 
@@ -133,7 +130,6 @@
         return false;
     }
 
-<<<<<<< HEAD
     TargetMountState recorded = readTargetMountState();
 
     auto ensureDir = [](const QString &path) {
@@ -163,7 +159,6 @@
         if (QProcess::execute("sudo", {"mount", recorded.root, "/mnt"}) != 0)
             emit logMessage(QStringLiteral("Failed to mount recorded root partition %1. Falling back to autodetection.")
                                 .arg(recorded.root));
-=======
     QDir().mkpath("/mnt");
     if (isMountPoint("/mnt")) {
         if (useEfi) {
@@ -198,7 +193,6 @@
     if (devices.isEmpty()) {
         emit errorOccurred(QStringLiteral("No block devices found in lsblk output for %1.").arg(disk));
         return false;
->>>>>>> b9787c41
     }
 
     struct PartitionInfo {
@@ -210,7 +204,6 @@
     };
 
     QList<PartitionInfo> partitions;
-<<<<<<< HEAD
     bool partitionsLoaded = false;
 
     auto loadPartitions = [&]() -> bool {
@@ -276,7 +269,7 @@
         partitionsLoaded = true;
         return true;
     };
-=======
+
     std::function<void(const QJsonObject &)> walk = [&](const QJsonObject &obj) {
         const QString type = obj.value(QStringLiteral("type")).toString();
         const QString name = obj.value(QStringLiteral("name")).toString();
@@ -311,13 +304,11 @@
         emit errorOccurred(QStringLiteral("No partitions detected on %1.").arg(disk));
         return false;
     }
->>>>>>> b9787c41
 
     auto hasFlag = [](const QString &flags, const QString &needle) {
         return flags.contains(needle, Qt::CaseInsensitive);
     };
 
-<<<<<<< HEAD
     auto mountRootFromPartitions = [&]() -> bool {
         if (isMountPoint("/mnt"))
             return true;
@@ -345,7 +336,7 @@
                                     ? rootCandidate.name
                                     : QStringLiteral("/dev/%1").arg(rootCandidate.name);
 
-=======
+
     const QSet<QString> rootFsTypes = {"ext4", "btrfs", "xfs", "f2fs", "jfs", "reiserfs"};
     PartitionInfo rootCandidate;
     for (const PartitionInfo &p : std::as_const(partitions)) {
@@ -368,13 +359,11 @@
                                 : QStringLiteral("/dev/%1").arg(rootCandidate.name);
 
     if (!isMountPoint("/mnt")) {
->>>>>>> b9787c41
         emit logMessage(QStringLiteral("Mounting %1 at /mnt…").arg(rootDev));
         if (QProcess::execute("sudo", {"mount", rootDev, "/mnt"}) != 0) {
             emit errorOccurred(QStringLiteral("Failed to mount %1 at /mnt.").arg(rootDev));
             return false;
         }
-<<<<<<< HEAD
 
         writeTargetMountState(rootDev, QString());
         return true;
@@ -384,8 +373,7 @@
         emit logMessage("Target root is not mounted. Attempting to locate and mount it automatically…");
         if (!mountRootFromPartitions())
             return false;
-=======
->>>>>>> b9787c41
+
     }
 
     if (!isMountPoint("/mnt")) {
@@ -394,7 +382,6 @@
     }
 
     if (!useEfi) {
-<<<<<<< HEAD
         const QString currentRoot = currentMountSource("/mnt");
         if (!currentRoot.isEmpty())
             writeTargetMountState(currentRoot, QString());
@@ -452,7 +439,7 @@
 
     if (!mountEspFromPartitions())
         return false;
-=======
+
         return true;
     }
 
@@ -488,24 +475,21 @@
         emit errorOccurred(QStringLiteral("Failed to mount EFI System Partition %1 at /mnt/boot/efi.").arg(espDev));
         return false;
     }
->>>>>>> b9787c41
 
     if (!isMountPoint("/mnt/boot/efi")) {
         emit errorOccurred("/mnt/boot/efi is not mounted after attempting to attach the EFI System Partition.");
         return false;
     }
 
-<<<<<<< HEAD
     const QString currentRoot = currentMountSource("/mnt");
     const QString currentEsp = currentMountSource("/mnt/boot/efi");
     writeTargetMountState(currentRoot, currentEsp);
     return true;
 }
-=======
+
     return true;
 }
 
->>>>>>> b9787c41
 void SystemWorker::setParameters(const QString &drv,
                                  const QString &user,
                                  const QString &pass,
@@ -970,8 +954,7 @@
         "mkdir -p /var/cache/pacman/pkg /var/lib/pacman/sync; "
         "chown root:root /var/cache/pacman /var/cache/pacman/pkg /var/lib/pacman /var/lib/pacman/sync; "
         "chmod 0755 /var/cache/pacman /var/cache/pacman/pkg /var/lib/pacman /var/lib/pacman/sync;\"");
-<<<<<<< HEAD
-=======
+
     // Ensure pacman cache and database directories are real directories on the
     // target filesystem (the live ISO uses tmpfs-backed symlinks which break
     // pacman's space checks once copied over).
@@ -986,7 +969,6 @@
             "chmod 0755 /var/cache/pacman /var/cache/pacman/pkg /var/lib/pacman /var/lib/pacman/sync;"
             "\""))
         return;
->>>>>>> b9787c41
 
     if (!QFile::exists("/mnt/usr/bin/pacman")) {
     QString mirrorUrl = customMirrorUrl;
